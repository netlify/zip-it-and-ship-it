const { env } = require('process')

const throat = require('throat')

const getRateLimitedTestFunction = (originalTestFunction) => {
  const rateLimit = Number.parseInt(env.ZISI_TEST_RATE_LIMIT)

  if (Number.isNaN(rateLimit)) {
    return originalTestFunction
  }

  return throat(rateLimit, originalTestFunction)
}

const minimatch = require('minimatch')

/**
 * @param {string[]} variationNames
 * @param {string[]} patterns
 * @returns {string[]}
 */
const matchVariations = (variationNames, patterns) =>
  variationNames.filter((variationName) => patterns.some((pattern) => minimatch(variationName, pattern)))

/**
 * @template M
 * @param {import("ava")} test
<<<<<<< HEAD
 * @param {Record<M, O>} matrix
 * @returns {(name: string, matrix: import("./globify").Globify<M>[], runner: (opts: O, t: import("ava").ExecutionContext) => any) => void}
 */
const makeTestMany = (test, matrix) => {
  const testBundlers = (title, patterns, assertions, testFn = test) => {
    const variationNames = matchVariations(Object.keys(matrix), patterns)
=======
 * @param {Record<M, { config: import("../../src/config").Config }>} matrix
 * @returns {(name: string, matrix: M[], runner: (opts: { config: import("../../src/config").Config }, t: import("ava").ExecutionContext) => any) => void}
 */
const makeTestMany = (test, matrix) => {
  const filteredVariations = env.ZISI_FILTER_VARIATIONS ? env.ZISI_FILTER_VARIATIONS.split(',') : []

  const testBundlers = (title, variationNames, assertions, testFn = test) => {
    // eslint-disable-next-line complexity
>>>>>>> a78451ca
    variationNames.forEach((name) => {
      if (filteredVariations.length !== 0 && !filteredVariations.includes(name)) {
        return
      }

      // Weird workaround to avoid running too many tests in parallel on
      // Windows, which causes problems in the CI.
      const testTitle = `${title} [${name}]`

      if (name.startsWith('todo:')) {
        testFn.todo(testTitle)

        return
      }

      const variation = matrix[name]

      if (name === undefined || variation === undefined) {
        throw new Error(`Unknown variation in test: ${name}`)
      }

      const rateLimitedTestFn = getRateLimitedTestFunction(testFn)

      rateLimitedTestFn(testTitle, assertions.bind(null, variation), name)
    })
  }

  const testFns = ['failing', 'only', 'serial', 'skip']

  testFns.forEach((fn) => {
    testBundlers[fn] = (...args) => testBundlers(...args, test[fn])
  })

  return testBundlers
}

module.exports = { makeTestMany }<|MERGE_RESOLUTION|>--- conflicted
+++ resolved
@@ -25,23 +25,13 @@
 /**
  * @template M
  * @param {import("ava")} test
-<<<<<<< HEAD
- * @param {Record<M, O>} matrix
- * @returns {(name: string, matrix: import("./globify").Globify<M>[], runner: (opts: O, t: import("ava").ExecutionContext) => any) => void}
+ * @param {Record<M, { config: import("../../src/config").Config }>} matrix
+ * @returns {(name: string, matrix: import("./globify").Globify<M>[], runner: (opts: { config: import("../../src/config").Config }, t: import("ava").ExecutionContext) => any) => void}
  */
 const makeTestMany = (test, matrix) => {
   const testBundlers = (title, patterns, assertions, testFn = test) => {
     const variationNames = matchVariations(Object.keys(matrix), patterns)
-=======
- * @param {Record<M, { config: import("../../src/config").Config }>} matrix
- * @returns {(name: string, matrix: M[], runner: (opts: { config: import("../../src/config").Config }, t: import("ava").ExecutionContext) => any) => void}
- */
-const makeTestMany = (test, matrix) => {
-  const filteredVariations = env.ZISI_FILTER_VARIATIONS ? env.ZISI_FILTER_VARIATIONS.split(',') : []
 
-  const testBundlers = (title, variationNames, assertions, testFn = test) => {
-    // eslint-disable-next-line complexity
->>>>>>> a78451ca
     variationNames.forEach((name) => {
       if (filteredVariations.length !== 0 && !filteredVariations.includes(name)) {
         return
