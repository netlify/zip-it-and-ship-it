--- conflicted
+++ resolved
@@ -62,18 +62,14 @@
   await Promise.all(files.map(({ path }) => unzipFile({ path, targetPathGenerator })))
 }
 
-<<<<<<< HEAD
-const unzipFile = async function ({ path }) {
-  await execa('unzip', [path], {
+const unzipFile = async function ({ path, targetPathGenerator }) {
+  const args = [path]
+  if (targetPathGenerator) {
+    args.push("-d", targetPathGenerator(path))
+  }
+  await execa('unzip', [args], {
     cwd: dirname(path),
   })
-=======
-const unzipFile = async function ({ path, targetPathGenerator }) {
-  const zip = new AdmZip(path)
-  const pExtractAll = promisify(zip.extractAllToAsync.bind(zip))
-  const targetPath = targetPathGenerator ? targetPathGenerator(path) : `${path}/..`
-  await pExtractAll(targetPath, false)
->>>>>>> a6efa4c1
 }
 
 const replaceUnzipPath = function ({ path }) {
