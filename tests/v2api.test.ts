--- conflicted
+++ resolved
@@ -35,11 +35,7 @@
 
       for (const entry of files) {
         expect(entry.bundler).toBe('nft')
-<<<<<<< HEAD
-        expect(entry.outputModuleFormat).toBe('cjs')
-=======
         expect(entry.outputModuleFormat).toBe('esm')
->>>>>>> 3c294af2
         expect(entry.entryFilename).toBe('___netlify-entry-point.mjs')
         expect(entry.runtimeAPIVersion).toBe(2)
       }
@@ -97,11 +93,7 @@
 
       for (const entry of files) {
         expect(entry.bundler).toBe('nft')
-<<<<<<< HEAD
-        expect(entry.outputModuleFormat).toBe('cjs')
-=======
         expect(entry.outputModuleFormat).toBe('esm')
->>>>>>> 3c294af2
         expect(entry.entryFilename).toBe('___netlify-entry-point.mjs')
         expect(entry.runtimeAPIVersion).toBe(2)
       }
@@ -156,57 +148,18 @@
     async (options) => {
       const fixtureName = 'v2-api-esm-mixed-modules'
       const { files, tmpDir } = await zipFixture(fixtureName, {
-<<<<<<< HEAD
-=======
         length: 2,
->>>>>>> 3c294af2
         fixtureDir: FIXTURES_ESM_DIR,
         opts: merge(options, {
           archiveFormat: ARCHIVE_FORMAT.NONE,
         }),
       })
 
-<<<<<<< HEAD
-      expect(files.length).toBe(1)
-
-      const [entry] = files
-
-      expect(entry.bundler).toBe('nft')
-      expect(entry.outputModuleFormat).toBe('esm')
-      expect(entry.entryFilename).toBe('___netlify-entry-point.mjs')
-      expect(entry.runtimeAPIVersion).toBe(2)
-
-      const expectedInputs = [
-        'package.json',
-        'function.ts',
-        'node_modules/cjs-module/package.json',
-        'node_modules/cjs-module/index.js',
-        'node_modules/esm-module/package.json',
-        'node_modules/esm-module/index.js',
-        'node_modules/esm-module/foo.js',
-        'node_modules/cjs-module/foo.js',
-        'lib/helper1.ts',
-        'lib/helper2.ts',
-        'lib/helper3.ts',
-        'lib/helper4.js',
-        'lib/helper5.mjs',
-        'lib/helper6.js',
-      ]
-
-      for (const relativePath of expectedInputs) {
-        const absolutePath = resolve(FIXTURES_ESM_DIR, fixtureName, relativePath)
-
-        expect(entry.inputs?.includes(absolutePath)).toBeTruthy()
-      }
-
-      const [{ name: archive, entryFilename }] = files
-=======
       for (const entry of files) {
         expect(entry.bundler).toBe('nft')
         expect(entry.outputModuleFormat).toBe('esm')
         expect(entry.entryFilename).toBe('___netlify-entry-point.mjs')
         expect(entry.runtimeAPIVersion).toBe(2)
->>>>>>> 3c294af2
 
         const expectedInputs = [
           'package.json',
@@ -255,56 +208,18 @@
     async (options) => {
       const fixtureName = 'v2-api-cjs-modules'
       const { files, tmpDir } = await zipFixture(fixtureName, {
-<<<<<<< HEAD
-=======
         length: 2,
->>>>>>> 3c294af2
         fixtureDir: FIXTURES_ESM_DIR,
         opts: merge(options, {
           archiveFormat: ARCHIVE_FORMAT.NONE,
         }),
       })
 
-<<<<<<< HEAD
-      expect(files.length).toBe(1)
-
-      const [entry] = files
-
-      expect(entry.bundler).toBe('nft')
-      expect(entry.outputModuleFormat).toBe('cjs')
-      expect(entry.entryFilename).toBe('___netlify-entry-point.mjs')
-      expect(entry.runtimeAPIVersion).toBe(2)
-
-      const expectedInputs = [
-        'package.json',
-        'function.ts',
-        'node_modules/cjs-module/package.json',
-        'node_modules/cjs-module/index.js',
-        'node_modules/esm-module/package.json',
-        'node_modules/esm-module/index.js',
-        'node_modules/esm-module/foo.js',
-        'node_modules/cjs-module/foo.js',
-        'lib/helper1.ts',
-        'lib/helper2.ts',
-        'lib/helper3.ts',
-        'lib/helper4.js',
-        'lib/helper5.mjs',
-      ]
-
-      for (const relativePath of expectedInputs) {
-        const absolutePath = resolve(FIXTURES_ESM_DIR, fixtureName, relativePath)
-
-        expect(entry.inputs?.includes(absolutePath)).toBeTruthy()
-      }
-
-      const [{ name: archive, entryFilename }] = files
-=======
       for (const entry of files) {
         expect(entry.bundler).toBe('nft')
         expect(entry.outputModuleFormat).toBe('cjs')
         expect(entry.entryFilename).toBe('___netlify-entry-point.mjs')
         expect(entry.runtimeAPIVersion).toBe(2)
->>>>>>> 3c294af2
 
         const expectedInputs = [
           'package.json',
