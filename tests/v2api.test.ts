import { readFile } from 'fs/promises'
import { join, resolve } from 'path'
import { version as nodeVersion } from 'process'
import { promisify } from 'util'

import merge from 'deepmerge'
import glob from 'glob'
import semver from 'semver'
import { dir as getTmpDir } from 'tmp-promise'
import { afterEach, describe, expect, test, vi } from 'vitest'

import { ARCHIVE_FORMAT } from '../src/archive.js'

import { invokeLambda, readAsBuffer } from './helpers/lambda.js'
import { zipFixture, unzipFiles, importFunctionFile, FIXTURES_ESM_DIR } from './helpers/main.js'
import { testMany } from './helpers/test_many.js'

const pGlob = promisify(glob)

vi.mock('../src/utils/shell.js', () => ({ shellUtils: { runCommand: vi.fn() } }))

describe.runIf(semver.gte(nodeVersion, '18.13.0'))('V2 functions API', () => {
  afterEach(() => {
    vi.resetAllMocks()
  })

  testMany(
    'Handles a basic JavaScript function',
    ['bundler_default', 'bundler_esbuild', 'bundler_esbuild_zisi', 'bundler_default_nft', 'bundler_nft'],
    async (options) => {
      const { files } = await zipFixture('v2-api', {
        fixtureDir: FIXTURES_ESM_DIR,
        opts: options,
      })

      for (const entry of files) {
        expect(entry.bundler).toBe('nft')
<<<<<<< HEAD
        expect(entry.jsModuleFormat).toBe('cjs')
=======
        expect(entry.outputModuleFormat).toBe('cjs')
>>>>>>> 1ea5222b
        expect(entry.entryFilename).toBe('___netlify-entry-point.mjs')
        expect(entry.runtimeAPIVersion).toBe(2)
      }

      const unzippedFunctions = await unzipFiles(files)

      const func = await importFunctionFile(`${unzippedFunctions[0].unzipPath}/${files[0].entryFilename}`)
      const { body: bodyStream, headers = {}, statusCode } = await invokeLambda(func)
      const body = await readAsBuffer(bodyStream)

      expect(body).toBe('<h1>Hello world</h1>')
      expect(headers['content-type']).toBe('text/html')
      expect(statusCode).toBe(200)
    },
  )

  testMany(
    'Handles a .mjs function',
    ['bundler_default', 'bundler_esbuild', 'bundler_esbuild_zisi', 'bundler_default_nft', 'bundler_nft'],
    async (options) => {
      const { files } = await zipFixture('v2-api-mjs', {
        fixtureDir: FIXTURES_ESM_DIR,
        opts: options,
      })

      for (const entry of files) {
        expect(entry.bundler).toBe('nft')
<<<<<<< HEAD
        expect(entry.jsModuleFormat).toBe('esm')
=======
        expect(entry.outputModuleFormat).toBe('esm')
>>>>>>> 1ea5222b
        expect(entry.entryFilename).toBe('___netlify-entry-point.mjs')
        expect(entry.runtimeAPIVersion).toBe(2)
      }

      const unzippedFunctions = await unzipFiles(files)

      const func = await importFunctionFile(`${unzippedFunctions[0].unzipPath}/${files[0].entryFilename}`)
      const { body: bodyStream, headers = {}, statusCode } = await invokeLambda(func)
      const body = await readAsBuffer(bodyStream)

      expect(body).toBe('<h1>Hello world</h1>')
      expect(headers['content-type']).toBe('text/html')
      expect(statusCode).toBe(200)
    },
  )

  testMany(
    'Handles a basic JavaScript function with archiveFormat set to `none`',
    ['bundler_default', 'bundler_esbuild', 'bundler_esbuild_zisi', 'bundler_default_nft', 'bundler_nft'],
    async (options) => {
      const { files, tmpDir } = await zipFixture('v2-api', {
        fixtureDir: FIXTURES_ESM_DIR,
        opts: merge(options, {
          archiveFormat: ARCHIVE_FORMAT.NONE,
        }),
      })

      for (const entry of files) {
        expect(entry.bundler).toBe('nft')
<<<<<<< HEAD
        expect(entry.jsModuleFormat).toBe('cjs')
=======
        expect(entry.outputModuleFormat).toBe('cjs')
>>>>>>> 1ea5222b
        expect(entry.entryFilename).toBe('___netlify-entry-point.mjs')
        expect(entry.runtimeAPIVersion).toBe(2)
      }

      const [{ name: archive, entryFilename }] = files
      const func = await importFunctionFile(`${tmpDir}/${archive}/${entryFilename}`)
      const { body: bodyStream, headers = {}, statusCode } = await invokeLambda(func)
      const body = await readAsBuffer(bodyStream)

      expect(body).toBe('<h1>Hello world</h1>')
      expect(headers['content-type']).toBe('text/html')
      expect(statusCode).toBe(200)
    },
  )

  testMany(
    'Handles a basic TypeScript function',
    ['bundler_default', 'bundler_esbuild', 'bundler_esbuild_zisi', 'bundler_default_nft', 'bundler_nft'],
    async (options) => {
      const { files, tmpDir } = await zipFixture('v2-api-ts', {
        fixtureDir: FIXTURES_ESM_DIR,
        opts: merge(options, {
          archiveFormat: ARCHIVE_FORMAT.NONE,
        }),
      })

      for (const entry of files) {
        expect(entry.bundler).toBe('nft')
<<<<<<< HEAD
        expect(entry.jsModuleFormat).toBe('cjs')
=======
        expect(entry.outputModuleFormat).toBe('cjs')
>>>>>>> 1ea5222b
        expect(entry.entryFilename).toBe('___netlify-entry-point.mjs')
        expect(entry.runtimeAPIVersion).toBe(2)
      }

      const [{ name: archive, entryFilename, path }] = files

      const untranspiledFiles = await pGlob(`${path}/**/*.ts`)
      expect(untranspiledFiles).toEqual([])

      const func = await importFunctionFile(`${tmpDir}/${archive}/${entryFilename}`)
      const { body: bodyStream, headers = {}, statusCode } = await invokeLambda(func)
      const body = await readAsBuffer(bodyStream)

      expect(body).toBe('<h1>Hello world from Typescript</h1>')
      expect(headers['content-type']).toBe('text/html')
      expect(statusCode).toBe(200)
    },
  )

  testMany(
    'Handles an ESM TypeScript function that imports both CJS and ESM modules',
    ['bundler_default', 'bundler_esbuild', 'bundler_esbuild_zisi', 'bundler_default_nft', 'bundler_nft'],
    async (options) => {
      const fixtureName = 'v2-api-esm-mixed-modules'
      const { files, tmpDir } = await zipFixture(fixtureName, {
        fixtureDir: FIXTURES_ESM_DIR,
        opts: merge(options, {
          archiveFormat: ARCHIVE_FORMAT.NONE,
        }),
      })

      expect(files.length).toBe(1)

      const [entry] = files

      expect(entry.bundler).toBe('nft')
<<<<<<< HEAD
      expect(entry.jsModuleFormat).toBe('esm')
=======
      expect(entry.outputModuleFormat).toBe('esm')
>>>>>>> 1ea5222b
      expect(entry.entryFilename).toBe('___netlify-entry-point.mjs')
      expect(entry.runtimeAPIVersion).toBe(2)

      const expectedInputs = [
        'package.json',
        'function.ts',
        'node_modules/cjs-module/package.json',
        'node_modules/cjs-module/index.js',
        'node_modules/esm-module/package.json',
        'node_modules/esm-module/index.js',
        'node_modules/esm-module/foo.js',
        'node_modules/cjs-module/foo.js',
        'lib/helper1.ts',
        'lib/helper2.ts',
        'lib/helper3.ts',
        'lib/helper4.js',
        'lib/helper5.mjs',
<<<<<<< HEAD
=======
        'lib/helper6.js',
>>>>>>> 1ea5222b
      ]

      for (const relativePath of expectedInputs) {
        const absolutePath = resolve(FIXTURES_ESM_DIR, fixtureName, relativePath)

        expect(entry.inputs?.includes(absolutePath)).toBeTruthy()
      }

      const [{ name: archive, entryFilename }] = files

      const func = await importFunctionFile(`${tmpDir}/${archive}/${entryFilename}`)
      const { body: bodyStream, statusCode } = await invokeLambda(func)
      const body = await readAsBuffer(bodyStream)

      expect(JSON.parse(body)).toEqual({
        cjs: { foo: '🌭', type: 'cjs' },
        esm: { foo: '🌭', type: 'esm' },
        helper1: 'helper1',
        helper2: 'helper2',
        helper3: 'helper3',
        helper4: 'helper4',
        helper5: 'helper5',
      })
      expect(statusCode).toBe(200)
    },
  )

  testMany(
    'Handles a CJS TypeScript function that imports CJS modules',
    ['bundler_default', 'bundler_esbuild', 'bundler_esbuild_zisi', 'bundler_default_nft', 'bundler_nft'],
    async (options) => {
      const fixtureName = 'v2-api-cjs-modules'
      const { files, tmpDir } = await zipFixture(fixtureName, {
        fixtureDir: FIXTURES_ESM_DIR,
        opts: merge(options, {
          archiveFormat: ARCHIVE_FORMAT.NONE,
        }),
      })

      expect(files.length).toBe(1)

      const [entry] = files

      expect(entry.bundler).toBe('nft')
<<<<<<< HEAD
      expect(entry.jsModuleFormat).toBe('cjs')
=======
      expect(entry.outputModuleFormat).toBe('cjs')
>>>>>>> 1ea5222b
      expect(entry.entryFilename).toBe('___netlify-entry-point.mjs')
      expect(entry.runtimeAPIVersion).toBe(2)

      const expectedInputs = [
        'package.json',
        'function.ts',
        'node_modules/cjs-module/package.json',
        'node_modules/cjs-module/index.js',
        'node_modules/esm-module/package.json',
        'node_modules/esm-module/index.js',
        'node_modules/esm-module/foo.js',
        'node_modules/cjs-module/foo.js',
        'lib/helper1.ts',
        'lib/helper2.ts',
        'lib/helper3.ts',
        'lib/helper4.js',
        'lib/helper5.mjs',
      ]

      for (const relativePath of expectedInputs) {
        const absolutePath = resolve(FIXTURES_ESM_DIR, fixtureName, relativePath)

        expect(entry.inputs?.includes(absolutePath)).toBeTruthy()
      }

      const [{ name: archive, entryFilename }] = files

      const func = await importFunctionFile(`${tmpDir}/${archive}/${entryFilename}`)
      const { body: bodyStream, statusCode } = await invokeLambda(func)
      const body = await readAsBuffer(bodyStream)

      expect(JSON.parse(body)).toEqual({
        cjs: { foo: '🌭', type: 'cjs' },
        esm: { foo: '🌭', type: 'esm' },
        helper1: 'helper1',
        helper2: 'helper2',
        helper3: 'helper3',
        helper4: 'helper4',
        helper5: 'helper5',
      })
      expect(statusCode).toBe(200)
    },
  )

  testMany('Handles a CJS TypeScript function that uses path aliases', ['bundler_default'], async (options) => {
    const { files, tmpDir } = await zipFixture('v2-api-cjs-ts-aliases', {
      fixtureDir: FIXTURES_ESM_DIR,
      opts: merge(options, {
        archiveFormat: ARCHIVE_FORMAT.NONE,
      }),
    })

    for (const entry of files) {
      expect(entry.bundler).toBe('nft')
<<<<<<< HEAD
      expect(entry.jsModuleFormat).toBe('cjs')
=======
      expect(entry.outputModuleFormat).toBe('cjs')
>>>>>>> 1ea5222b
      expect(entry.entryFilename).toBe('___netlify-entry-point.mjs')
      expect(entry.runtimeAPIVersion).toBe(2)
    }

    const [{ name: archive, entryFilename }] = files

    const func = await importFunctionFile(`${tmpDir}/${archive}/${entryFilename}`)
    const { body: bodyStream, statusCode } = await invokeLambda(func)
    const body = await readAsBuffer(bodyStream)

    expect(JSON.parse(body)).toEqual({
      cjs: { foo: '🌭', type: 'cjs' },
      esm: { foo: '🌭', type: 'esm' },
      helper1: 'helper1',
      helper2: 'helper2',
      helper3: 'helper3',
      helper4: 'helper4',
      helper5: 'helper5',
    })
    expect(statusCode).toBe(200)
  })

  testMany('Handles an ESM TypeScript function that uses path aliases', ['bundler_default'], async (options) => {
    const { files, tmpDir } = await zipFixture('v2-api-esm-ts-aliases', {
      fixtureDir: FIXTURES_ESM_DIR,
      opts: merge(options, {
        archiveFormat: ARCHIVE_FORMAT.NONE,
      }),
    })

    for (const entry of files) {
      expect(entry.bundler).toBe('nft')
<<<<<<< HEAD
      expect(entry.jsModuleFormat).toBe('esm')
=======
      expect(entry.outputModuleFormat).toBe('esm')
>>>>>>> 1ea5222b
      expect(entry.entryFilename).toBe('___netlify-entry-point.mjs')
      expect(entry.runtimeAPIVersion).toBe(2)
    }

    const [{ name: archive, entryFilename }] = files

    const func = await importFunctionFile(`${tmpDir}/${archive}/${entryFilename}`)
    const { body: bodyStream, statusCode } = await invokeLambda(func)
    const body = await readAsBuffer(bodyStream)

    expect(JSON.parse(body)).toEqual({
      cjs: { foo: '🌭', type: 'cjs' },
      esm: { foo: '🌭', type: 'esm' },
      helper1: 'helper1',
      helper2: 'helper2',
      helper3: 'helper3',
      helper4: 'helper4',
      helper5: 'helper5',
    })
    expect(statusCode).toBe(200)
  })

  test('Returns Node.js 18 if older version is set', async () => {
    const { files } = await zipFixture('v2-api-mjs', {
      fixtureDir: FIXTURES_ESM_DIR,
      opts: {
        config: {
          '*': {
            nodeVersion: '16.0.0',
          },
        },
      },
    })

    expect(files[0].runtimeVersion).toBe('nodejs18.x')
  })

  test('Returns Node.js 18 if invalid version is set', async () => {
    const { files } = await zipFixture('v2-api-mjs', {
      fixtureDir: FIXTURES_ESM_DIR,
      opts: {
        config: {
          '*': {
            nodeVersion: 'invalid',
          },
        },
      },
    })

    expect(files[0].runtimeVersion).toBe('nodejs18.x')
  })

  test('Returns no Node.js version if version is newer than 18 but not a valid runtime', async () => {
    const { files } = await zipFixture('v2-api-mjs', {
      fixtureDir: FIXTURES_ESM_DIR,
      opts: {
        config: {
          '*': {
            nodeVersion: '19.0.0',
          },
        },
      },
    })

    expect(files[0].runtimeVersion).toBeUndefined()
  })

  test('Logs to systemlog', async () => {
    const systemLog = vi.fn()

    await zipFixture('v2-api', {
      fixtureDir: FIXTURES_ESM_DIR,
      opts: {
        systemLog,
      },
    })

    expect(systemLog).toHaveBeenCalledOnce()
    expect(systemLog).toHaveBeenCalledWith('detected v2 function')
  })

  test('Does not log to systemlog for v1', async () => {
    const systemLog = vi.fn()

    await zipFixture('simple', {
      opts: {
        systemLog,
      },
    })

    expect(systemLog).not.toHaveBeenCalled()
  })

  test('Extracts routes from the `path` in-source configuration property', async () => {
    const { path: tmpDir } = await getTmpDir({ prefix: 'zip-it-test' })
    const manifestPath = join(tmpDir, 'manifest.json')

    const { files } = await zipFixture('v2-api-with-path', {
      fixtureDir: FIXTURES_ESM_DIR,
      length: 3,
      opts: {
        manifest: manifestPath,
      },
    })

    expect.assertions(files.length + 2)

    for (const file of files) {
      switch (file.name) {
        case 'with-literal':
          expect(file.routes).toEqual([{ pattern: '/products', literal: '/products', methods: ['GET', 'POST'] }])

          break

        case 'with-named-group':
          expect(file.routes).toEqual([
            {
              pattern: '/products/:id',
              expression: '^\\/products(?:\\/([^\\/]+?))\\/?$',
              methods: [],
            },
          ])

          break

        case 'with-regex':
          expect(file.routes).toEqual([
            {
              pattern: '/numbers/(\\d+)',
              expression: '^\\/numbers(?:\\/(\\d+))\\/?$',
              methods: [],
            },
          ])

          break

        default:
          continue
      }
    }

    const manifestString = await readFile(manifestPath, { encoding: 'utf8' })
    const manifest = JSON.parse(manifestString)
    expect(manifest.functions[0].routes[0].methods).toEqual(['GET', 'POST'])
    expect(manifest.functions[0].buildData.runtimeAPIVersion).toEqual(2)
  })

  test('Flags invalid values of the `path` in-source configuration property as user errors', async () => {
    expect.assertions(3)

    try {
      await zipFixture('v2-api-with-invalid-path', {
        fixtureDir: FIXTURES_ESM_DIR,
      })
    } catch (error) {
      const { customErrorInfo } = error

      expect(customErrorInfo.type).toBe('functionsBundling')
      expect(customErrorInfo.location.functionName).toBe('function')
      expect(customErrorInfo.location.runtime).toBe('js')
    }
  })
})<|MERGE_RESOLUTION|>--- conflicted
+++ resolved
@@ -35,11 +35,7 @@
 
       for (const entry of files) {
         expect(entry.bundler).toBe('nft')
-<<<<<<< HEAD
-        expect(entry.jsModuleFormat).toBe('cjs')
-=======
         expect(entry.outputModuleFormat).toBe('cjs')
->>>>>>> 1ea5222b
         expect(entry.entryFilename).toBe('___netlify-entry-point.mjs')
         expect(entry.runtimeAPIVersion).toBe(2)
       }
@@ -67,11 +63,7 @@
 
       for (const entry of files) {
         expect(entry.bundler).toBe('nft')
-<<<<<<< HEAD
-        expect(entry.jsModuleFormat).toBe('esm')
-=======
         expect(entry.outputModuleFormat).toBe('esm')
->>>>>>> 1ea5222b
         expect(entry.entryFilename).toBe('___netlify-entry-point.mjs')
         expect(entry.runtimeAPIVersion).toBe(2)
       }
@@ -101,11 +93,7 @@
 
       for (const entry of files) {
         expect(entry.bundler).toBe('nft')
-<<<<<<< HEAD
-        expect(entry.jsModuleFormat).toBe('cjs')
-=======
         expect(entry.outputModuleFormat).toBe('cjs')
->>>>>>> 1ea5222b
         expect(entry.entryFilename).toBe('___netlify-entry-point.mjs')
         expect(entry.runtimeAPIVersion).toBe(2)
       }
@@ -134,11 +122,7 @@
 
       for (const entry of files) {
         expect(entry.bundler).toBe('nft')
-<<<<<<< HEAD
-        expect(entry.jsModuleFormat).toBe('cjs')
-=======
         expect(entry.outputModuleFormat).toBe('cjs')
->>>>>>> 1ea5222b
         expect(entry.entryFilename).toBe('___netlify-entry-point.mjs')
         expect(entry.runtimeAPIVersion).toBe(2)
       }
@@ -175,11 +159,7 @@
       const [entry] = files
 
       expect(entry.bundler).toBe('nft')
-<<<<<<< HEAD
-      expect(entry.jsModuleFormat).toBe('esm')
-=======
       expect(entry.outputModuleFormat).toBe('esm')
->>>>>>> 1ea5222b
       expect(entry.entryFilename).toBe('___netlify-entry-point.mjs')
       expect(entry.runtimeAPIVersion).toBe(2)
 
@@ -197,10 +177,7 @@
         'lib/helper3.ts',
         'lib/helper4.js',
         'lib/helper5.mjs',
-<<<<<<< HEAD
-=======
         'lib/helper6.js',
->>>>>>> 1ea5222b
       ]
 
       for (const relativePath of expectedInputs) {
@@ -245,11 +222,7 @@
       const [entry] = files
 
       expect(entry.bundler).toBe('nft')
-<<<<<<< HEAD
-      expect(entry.jsModuleFormat).toBe('cjs')
-=======
       expect(entry.outputModuleFormat).toBe('cjs')
->>>>>>> 1ea5222b
       expect(entry.entryFilename).toBe('___netlify-entry-point.mjs')
       expect(entry.runtimeAPIVersion).toBe(2)
 
@@ -304,11 +277,7 @@
 
     for (const entry of files) {
       expect(entry.bundler).toBe('nft')
-<<<<<<< HEAD
-      expect(entry.jsModuleFormat).toBe('cjs')
-=======
       expect(entry.outputModuleFormat).toBe('cjs')
->>>>>>> 1ea5222b
       expect(entry.entryFilename).toBe('___netlify-entry-point.mjs')
       expect(entry.runtimeAPIVersion).toBe(2)
     }
@@ -341,11 +310,7 @@
 
     for (const entry of files) {
       expect(entry.bundler).toBe('nft')
-<<<<<<< HEAD
-      expect(entry.jsModuleFormat).toBe('esm')
-=======
       expect(entry.outputModuleFormat).toBe('esm')
->>>>>>> 1ea5222b
       expect(entry.entryFilename).toBe('___netlify-entry-point.mjs')
       expect(entry.runtimeAPIVersion).toBe(2)
     }
