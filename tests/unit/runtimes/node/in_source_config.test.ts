import { describe, expect, test, vi } from 'vitest'

import { parseSource } from '../../../../src/runtimes/node/in_source_config/index.js'
import { getLogger } from '../../../../src/utils/logger.js'

describe('`schedule` helper', () => {
  const options = { functionName: 'func1', featureFlags: {}, logger: getLogger() }

  test('CommonJS file with `schedule` helper', () => {
    const source = `const { schedule } = require("@netlify/functions")

    exports.handler = schedule("@daily", () => {})`

    const isc = parseSource(source, options)

    expect(isc).toEqual({ inputModuleFormat: 'cjs', schedule: '@daily', runtimeAPIVersion: 1 })
  })

  test('CommonJS file with `schedule` helper renamed locally', () => {
    const source = `const { schedule: somethingElse } = require("@netlify/functions")

    exports.handler = somethingElse("@daily", () => {})`

    const isc = parseSource(source, options)

    expect(isc).toEqual({ inputModuleFormat: 'cjs', schedule: '@daily', runtimeAPIVersion: 1 })
  })

  test('CommonJS file importing from a package other than "@netlify/functions"', () => {
    const source = `const { schedule } = require("@not-netlify/not-functions")

    exports.handler = schedule("@daily", () => {})`

    const isc = parseSource(source, options)

    expect(isc).toEqual({ inputModuleFormat: 'cjs', runtimeAPIVersion: 1 })
  })

  test.todo('CommonJS file with `schedule` helper exported from a variable', () => {
    const source = `const { schedule } = require("@netlify/functions")

    const handler = schedule("@daily", () => {})

    exports.handler = handler`

    const isc = parseSource(source, options)

    expect(isc).toEqual({ inputModuleFormat: 'cjs', schedule: '@daily', runtimeAPIVersion: 1 })
  })

  test('ESM file with `schedule` helper', () => {
    const source = `import { schedule } from "@netlify/functions"

    export const handler = schedule("@daily", () => {})`

    const isc = parseSource(source, options)

    expect(isc).toEqual({ inputModuleFormat: 'esm', schedule: '@daily', runtimeAPIVersion: 1 })
  })

  test('ESM file with `schedule` helper renamed locally', () => {
    const source = `import { schedule as somethingElse } from "@netlify/functions"

    export const handler = somethingElse("@daily", () => {})`

    const isc = parseSource(source, options)

    expect(isc).toEqual({ inputModuleFormat: 'esm', schedule: '@daily', runtimeAPIVersion: 1 })
  })

  test('ESM file importing from a package other than "@netlify/functions"', () => {
    const source = `import { schedule } from "@not-netlify/not-functions"

    export const handler = schedule("@daily", () => {})`

    const isc = parseSource(source, options)

    expect(isc).toEqual({ inputModuleFormat: 'esm', runtimeAPIVersion: 1 })
  })

  test('ESM file with `handler` exported from a variable', () => {
    const source = `import { schedule } from "@netlify/functions"

    const handler = schedule("@daily", () => {})
    
    export { handler }`

    const isc = parseSource(source, options)

    expect(isc).toEqual({ inputModuleFormat: 'esm', schedule: '@daily', runtimeAPIVersion: 1 })
  })
})

describe('`stream` helper', () => {
  const options = { functionName: 'func1', featureFlags: {}, logger: getLogger() }

  test('CommonJS file with the `stream` helper', () => {
    const source = `import { stream } from "@netlify/functions"

    exports.handler = stream(() => {})`

    const isc = parseSource(source, options)

    expect(isc).toEqual({ inputModuleFormat: 'esm', invocationMode: 'stream', runtimeAPIVersion: 1 })
  })

  test('CommonJS file importing from a package other than "@netlify/functions"', () => {
    const source = `import { stream } from "@netlify/something-else"

    exports.handler = stream(() => {})`

    const isc = parseSource(source, options)

    expect(isc).toEqual({ inputModuleFormat: 'esm', runtimeAPIVersion: 1 })
  })
})

describe('V2 API', () => {
  const options = {
    functionName: 'func1',
    logger: getLogger(),
  }

  describe('Detects the correct runtime API version', () => {
    test('ESM file with a default export and no `handler` export', () => {
      const source = `export default async () => {
        return new Response("Hello!")
      }`

      const systemLog = vi.fn()

      const isc = parseSource(source, { ...options, logger: getLogger(systemLog) })

      expect(systemLog).toHaveBeenCalledOnce()
      expect(systemLog).toHaveBeenCalledWith('detected v2 function')
      expect(isc).toEqual({ inputModuleFormat: 'esm', routes: [], runtimeAPIVersion: 2 })
    })

    test('ESM file with a default export and a `handler` export', () => {
      const source = `export default async () => {
        return new Response("Hello!")
      }
  
      export const handler = function () { return { statusCode: 200, body: "Hello!" } }`

      const isc = parseSource(source, options)

      expect(isc).toEqual({ inputModuleFormat: 'esm', runtimeAPIVersion: 1 })
    })

    test('ESM file with no default export and a `handler` export', () => {
      const source = `const handler = async () => ({ statusCode: 200, body: "Hello" })
      
      export { handler }`

      const isc = parseSource(source, options)

      expect(isc).toEqual({ inputModuleFormat: 'esm', runtimeAPIVersion: 1 })
    })

    test('TypeScript file with a default export and no `handler` export', () => {
      const source = `export default async (req: Request) => {
        return new Response("Hello!")
      }`

      const isc = parseSource(source, options)

      expect(isc).toEqual({ inputModuleFormat: 'esm', routes: [], runtimeAPIVersion: 2 })
    })

    test('CommonJS file with a default export and a `handler` export', () => {
      const source = `exports.default = async () => {
        return new Response("Hello!")
      }
  
      exports.handler = async () => ({ statusCode: 200, body: "Hello!" })`

      const isc = parseSource(source, options)

      expect(isc).toEqual({ inputModuleFormat: 'cjs', runtimeAPIVersion: 1 })
    })

    test('CommonJS file with a default export and no `handler` export', () => {
      const source = `exports.default = async () => {
        return new Response("Hello!")
      }`

      const isc = parseSource(source, options)

      expect(isc).toEqual({ inputModuleFormat: 'cjs', runtimeAPIVersion: 1 })
    })
  })

  describe('`scheduled` property', () => {
    test('Using a cron expression string', () => {
      const source = `export default async () => {
        return new Response("Hello!")
      }
  
      export const config = {
        schedule: "@daily"
      }`

      const isc = parseSource(source, options)

      expect(isc).toEqual({ inputModuleFormat: 'esm', routes: [], runtimeAPIVersion: 2, schedule: '@daily' })
    })
  })

  describe('`method` property', () => {
    test('Using an array', () => {
      const source = `export default async () => {
        return new Response("Hello!")
      }
  
      export const config = {
        method: ["GET", "POST"]
      }`

      const { methods } = parseSource(source, options)

      expect(methods).toEqual(['GET', 'POST'])
    })

    test('Using single method', () => {
      const source = `export default async () => {
        return new Response("Hello!")
      }
  
      export const config = {
        method: "GET"
      }`

      const { methods } = parseSource(source, options)

      expect(methods).toEqual(['GET'])
    })
  })

  describe('`path` property', () => {
    describe('Thows an error when invalid values are supplied', () => {
      test('Missing a leading slash', () => {
        expect.assertions(4)

        try {
          const source = `export default async () => {
            return new Response("Hello!")
          }
      
          export const config = {
            path: "missing-slash"
          }`

          findISCDeclarations(source, options)
        } catch (error) {
          const { customErrorInfo, message } = error

          expect(message).toBe(`'path' property must start with a '/'`)
          expect(customErrorInfo.type).toBe('functionsBundling')
          expect(customErrorInfo.location.functionName).toBe('func1')
          expect(customErrorInfo.location.runtime).toBe('js')
        }
      })

      test('An invalid pattern', () => {
        expect.assertions(4)

        try {
          const source = `export default async () => {
            return new Response("Hello!")
          }
      
          export const config = {
            path: "/products("
          }`

          findISCDeclarations(source, options)
        } catch (error) {
          const { customErrorInfo, message } = error

          expect(message).toBe(`'/products(' is not a valid path according to the URLPattern specification`)
          expect(customErrorInfo.type).toBe('functionsBundling')
          expect(customErrorInfo.location.functionName).toBe('func1')
          expect(customErrorInfo.location.runtime).toBe('js')
        }
<<<<<<< HEAD
    
        export const config = {
          path: "missing-slash"
        }`

        parseSource(source, options)
      } catch (error) {
        const { customErrorInfo, message } = error

        expect(message).toBe(`'path' property must start with a '/'`)
        expect(customErrorInfo.type).toBe('functionsBundling')
        expect(customErrorInfo.location.functionName).toBe('func1')
        expect(customErrorInfo.location.runtime).toBe('js')
      }
    })
=======
      })
>>>>>>> dab476cb

      test('A non-string value', () => {
        expect.assertions(4)

        try {
          const source = `export default async () => {
            return new Response("Hello!")
          }
      
          export const config = {
            path: {
              url: "/products"
            }
          }`

          findISCDeclarations(source, options)
        } catch (error) {
          const { customErrorInfo, message } = error

          expect(message).toBe(`'path' property must be a string, found '{"url":"/products"}'`)
          expect(customErrorInfo.type).toBe('functionsBundling')
          expect(customErrorInfo.location.functionName).toBe('func1')
          expect(customErrorInfo.location.runtime).toBe('js')
        }
<<<<<<< HEAD
    
        export const config = {
          path: "/products("
        }`

        parseSource(source, options)
      } catch (error) {
        const { customErrorInfo, message } = error

        expect(message).toBe(`'/products(' is not a valid path according to the URLPattern specification`)
        expect(customErrorInfo.type).toBe('functionsBundling')
        expect(customErrorInfo.location.functionName).toBe('func1')
        expect(customErrorInfo.location.runtime).toBe('js')
      }
=======
      })

      test('An invalid pattern in a group', () => {
        expect.assertions(4)

        try {
          const source = `export default async () => {
            return new Response("Hello!")
          }
      
          export const config = {
            path: ["/store", "/products("]
          }`

          findISCDeclarations(source, options)
        } catch (error) {
          const { customErrorInfo, message } = error

          expect(message).toBe(`'/products(' is not a valid path according to the URLPattern specification`)
          expect(customErrorInfo.type).toBe('functionsBundling')
          expect(customErrorInfo.location.functionName).toBe('func1')
          expect(customErrorInfo.location.runtime).toBe('js')
        }
      })

      test('A non-string value in a group', () => {
        expect.assertions(4)

        try {
          const source = `export default async () => {
            return new Response("Hello!")
          }
      
          export const config = {
            path: ["/store", 42]
          }`

          findISCDeclarations(source, options)
        } catch (error) {
          const { customErrorInfo, message } = error

          expect(message).toBe(`'path' property must be a string, found '42'`)
          expect(customErrorInfo.type).toBe('functionsBundling')
          expect(customErrorInfo.location.functionName).toBe('func1')
          expect(customErrorInfo.location.runtime).toBe('js')
        }
      })

      test('A `null` value in a group', () => {
        expect.assertions(4)

        try {
          const source = `export default async () => {
            return new Response("Hello!")
          }
      
          export const config = {
            path: ["/store", null]
          }`

          findISCDeclarations(source, options)
        } catch (error) {
          const { customErrorInfo, message } = error

          expect(message).toBe(`'path' property must be a string, found 'null'`)
          expect(customErrorInfo.type).toBe('functionsBundling')
          expect(customErrorInfo.location.functionName).toBe('func1')
          expect(customErrorInfo.location.runtime).toBe('js')
        }
      })

      test('An `undefined` value in a group', () => {
        expect.assertions(4)

        try {
          const source = `export default async () => {
            return new Response("Hello!")
          }
      
          export const config = {
            path: ["/store", undefined]
          }`

          findISCDeclarations(source, options)
        } catch (error) {
          const { customErrorInfo, message } = error

          expect(message).toBe(`'path' property must be a string, found 'undefined'`)
          expect(customErrorInfo.type).toBe('functionsBundling')
          expect(customErrorInfo.location.functionName).toBe('func1')
          expect(customErrorInfo.location.runtime).toBe('js')
        }
      })
>>>>>>> dab476cb
    })

    test('Using a literal pattern', () => {
      const source = `export default async () => {
        return new Response("Hello!")
      }
  
      export const config = {
        path: "/products"
      }`

      const { routes } = parseSource(source, options)

      expect(routes).toEqual([{ pattern: '/products', literal: '/products', methods: [] }])
    })

    test('Using a pattern with named group', () => {
      const source = `export default async () => {
        return new Response("Hello!")
      }
  
      export const config = {
        path: "/store/:category/products/:product-id"
      }`

      const { routes } = parseSource(source, options)

      expect(routes).toEqual([
        {
          pattern: '/store/:category/products/:product-id',
          expression: '^\\/store(?:\\/([^\\/]+?))\\/products(?:\\/([^\\/]+?))-id\\/?$',
          methods: [],
        },
      ])
    })

    test('Using multiple paths', () => {
      const source = `export default async () => {
        return new Response("Hello!")
      }
  
      export const config = {
        path: [
          "/store/:category/products/:product-id",
          "/product/:product-id",
          "/super-awesome-campaign"
        ]
      }`

      const { routes } = findISCDeclarations(source, options)

      expect(routes).toEqual([
        {
          pattern: '/store/:category/products/:product-id',
          expression: '^\\/store(?:\\/([^\\/]+?))\\/products(?:\\/([^\\/]+?))-id\\/?$',
          methods: [],
        },
        {
          pattern: '/product/:product-id',
          expression: '^\\/product(?:\\/([^\\/]+?))-id\\/?$',
          methods: [],
        },
        { pattern: '/super-awesome-campaign', literal: '/super-awesome-campaign', methods: [] },
      ])
    })

    test('De-duplicates paths', () => {
      const source = `export default async () => {
        return new Response("Hello!")
      }
  
      export const config = {
        path: ["/products", "/products"]
      }`

      const { routes } = findISCDeclarations(source, options)

      expect(routes).toEqual([{ pattern: '/products', literal: '/products', methods: [] }])
    })
  })
})<|MERGE_RESOLUTION|>--- conflicted
+++ resolved
@@ -251,7 +251,7 @@
             path: "missing-slash"
           }`
 
-          findISCDeclarations(source, options)
+          parseSource(source, options)
         } catch (error) {
           const { customErrorInfo, message } = error
 
@@ -274,7 +274,7 @@
             path: "/products("
           }`
 
-          findISCDeclarations(source, options)
+          parseSource(source, options)
         } catch (error) {
           const { customErrorInfo, message } = error
 
@@ -283,25 +283,7 @@
           expect(customErrorInfo.location.functionName).toBe('func1')
           expect(customErrorInfo.location.runtime).toBe('js')
         }
-<<<<<<< HEAD
-    
-        export const config = {
-          path: "missing-slash"
-        }`
-
-        parseSource(source, options)
-      } catch (error) {
-        const { customErrorInfo, message } = error
-
-        expect(message).toBe(`'path' property must start with a '/'`)
-        expect(customErrorInfo.type).toBe('functionsBundling')
-        expect(customErrorInfo.location.functionName).toBe('func1')
-        expect(customErrorInfo.location.runtime).toBe('js')
-      }
-    })
-=======
-      })
->>>>>>> dab476cb
+      })
 
       test('A non-string value', () => {
         expect.assertions(4)
@@ -326,22 +308,6 @@
           expect(customErrorInfo.location.functionName).toBe('func1')
           expect(customErrorInfo.location.runtime).toBe('js')
         }
-<<<<<<< HEAD
-    
-        export const config = {
-          path: "/products("
-        }`
-
-        parseSource(source, options)
-      } catch (error) {
-        const { customErrorInfo, message } = error
-
-        expect(message).toBe(`'/products(' is not a valid path according to the URLPattern specification`)
-        expect(customErrorInfo.type).toBe('functionsBundling')
-        expect(customErrorInfo.location.functionName).toBe('func1')
-        expect(customErrorInfo.location.runtime).toBe('js')
-      }
-=======
       })
 
       test('An invalid pattern in a group', () => {
@@ -435,7 +401,6 @@
           expect(customErrorInfo.location.runtime).toBe('js')
         }
       })
->>>>>>> dab476cb
     })
 
     test('Using a literal pattern', () => {
