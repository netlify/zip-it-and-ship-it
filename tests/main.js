--- conflicted
+++ resolved
@@ -2353,7 +2353,6 @@
   },
 )
 
-<<<<<<< HEAD
 testMany(
   'Should surface schedule declarations on a top-level `schedule` property',
   ['bundler_default', 'bundler_default_nft', 'bundler_esbuild', 'bundler_nft'],
@@ -2382,7 +2381,7 @@
     })
   },
 )
-=======
+
 test('Generates a sourcemap for any transpiled files when `nodeSourcemap: true`', async (t) => {
   const fixtureName = 'esm-throwing-error'
   const basePath = join(FIXTURES_DIR, fixtureName)
@@ -2407,5 +2406,4 @@
     // original source file, not the transpiled one.
     t.true(error.stack.includes(`${filePath}:2:9`))
   }
-})
->>>>>>> eddf2a30
+})