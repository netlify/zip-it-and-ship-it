const { readFile, chmod, symlink, unlink, rename, stat, writeFile } = require('fs')
const { tmpdir } = require('os')
const { join, normalize, resolve } = require('path')
const { env, platform, versions } = require('process')
const { promisify } = require('util')

const test = require('ava')
const cpy = require('cpy')
const del = require('del')
const execa = require('execa')
const makeDir = require('make-dir')
const pathExists = require('path-exists')
const semver = require('semver')
const { dir: getTmpDir, tmpName } = require('tmp-promise')
const unixify = require('unixify')

const { zipFunction, listFunctions, listFunctionsFiles } = require('..')
const { ESBUILD_LOG_LIMIT } = require('../src/runtimes/node/bundler')
const {
  JS_BUNDLER_ESBUILD: ESBUILD,
  JS_BUNDLER_ESBUILD_ZISI: ESBUILD_ZISI,
  JS_BUNDLER_ZISI,
} = require('../src/utils/consts')

const { getRequires, zipNode, zipFixture, unzipFiles, zipCheckFunctions, FIXTURES_DIR } = require('./helpers/main')
const { computeSha1 } = require('./helpers/sha')
const { makeTestBundlers } = require('./helpers/test_bundlers')

const pReadFile = promisify(readFile)
const pChmod = promisify(chmod)
const pSymlink = promisify(symlink)
const pUnlink = promisify(unlink)
const pRename = promisify(rename)
const pStat = promisify(stat)
const pWriteFile = promisify(writeFile)

// Alias for the default bundler.
const DEFAULT = undefined
const EXECUTABLE_PERMISSION = 0o755

const normalizeFiles = function (fixtureDir, { name, mainFile, runtime, extension, srcFile }) {
  const mainFileA = normalize(`${fixtureDir}/${mainFile}`)
  const srcFileA = srcFile === undefined ? {} : { srcFile: normalize(`${fixtureDir}/${srcFile}`) }
  return { name, mainFile: mainFileA, runtime, extension, ...srcFileA }
}

const getZipChecksum = async function (t, bundler) {
  const {
    files: [{ path }],
  } = await zipFixture(t, 'many-dependencies', { opts: { config: { '*': { nodeBundler: bundler } } } })
  const sha1sum = computeSha1(path)
  return sha1sum
}

test.after.always(async () => {
  if (env.ZISI_KEEP_TEMP_DIRS === undefined) {
    await del(`${tmpdir()}/zip-it-test-bundler-*`, { force: true })
  }
})

// Convenience method for running a test for each JS bundler.
const testBundlers = makeTestBundlers(test)

testBundlers('Zips Node.js function files', [ESBUILD, ESBUILD_ZISI, DEFAULT], async (bundler, t) => {
  const fixtureName = 'simple'
  const { files } = await zipNode(t, fixtureName, { opts: { config: { '*': { nodeBundler: bundler } } } })

  t.is(files.length, 1)
  t.is(files[0].runtime, 'js')
  t.is(files[0].mainFile, join(FIXTURES_DIR, fixtureName, 'function.js'))
})

testBundlers(
  'Handles Node module with native bindings (buildtime marker module)',
  [ESBUILD, ESBUILD_ZISI, DEFAULT],
  async (bundler, t) => {
    if (semver.lt(versions.node, '10.0.0')) {
      t.log('Skipping test for unsupported Node version')

      return t.pass()
    }

    const fixtureDir = 'node-module-native-buildtime'
    const { files, tmpDir } = await zipNode(t, fixtureDir, {
      opts: { config: { '*': { nodeBundler: bundler } } },
    })
    const requires = await getRequires({ filePath: resolve(tmpDir, 'function.js') })
    const normalizedRequires = new Set(requires.map(unixify))
    const modulePath = resolve(FIXTURES_DIR, `${fixtureDir}/node_modules/test`)

    t.is(files.length, 1)
    t.is(files[0].runtime, 'js')
    t.true(await pathExists(`${tmpDir}/node_modules/test/native.node`))
    t.true(await pathExists(`${tmpDir}/node_modules/test/side-file.js`))
    t.true(normalizedRequires.has('test'))

    // We can only detect native modules when using esbuild.
    if (bundler !== DEFAULT) {
      t.deepEqual(files[0].nativeNodeModules, { test: { [modulePath]: '1.0.0' } })
    }
  },
)

testBundlers(
  'Handles Node module with native bindings (runtime marker module)',
  [ESBUILD, ESBUILD_ZISI, DEFAULT],
  async (bundler, t) => {
    if (semver.lt(versions.node, '10.0.0')) {
      t.log('Skipping test for unsupported Node version')

      return t.pass()
    }

    const fixtureDir = 'node-module-native-runtime'
    const { files, tmpDir } = await zipNode(t, fixtureDir, {
      opts: { config: { '*': { nodeBundler: bundler } } },
    })
    const requires = await getRequires({ filePath: resolve(tmpDir, 'function.js') })
    const normalizedRequires = new Set(requires.map(unixify))
    const modulePath = resolve(FIXTURES_DIR, `${fixtureDir}/node_modules/test`)

    t.is(files.length, 1)
    t.is(files[0].runtime, 'js')
    t.true(await pathExists(`${tmpDir}/node_modules/test/native.node`))
    t.true(await pathExists(`${tmpDir}/node_modules/test/side-file.js`))
    t.true(normalizedRequires.has('test'))

    // We can only detect native modules when using esbuild.
    if (bundler !== DEFAULT) {
      t.deepEqual(files[0].nativeNodeModules, { test: { [modulePath]: '1.0.0' } })
    }
  },
)

testBundlers('Can require node modules', [ESBUILD, ESBUILD_ZISI, DEFAULT], async (bundler, t) => {
  await zipNode(t, 'local-node-module', { opts: { config: { '*': { nodeBundler: bundler } } } })
})

testBundlers('Can require scoped node modules', [ESBUILD, ESBUILD_ZISI, DEFAULT], async (bundler, t) => {
  await zipNode(t, 'node-module-scope', { opts: { config: { '*': { nodeBundler: bundler } } } })
})

testBundlers('Can require node modules nested files', [ESBUILD, ESBUILD_ZISI, DEFAULT], async (bundler, t) => {
  await zipNode(t, 'node-module-path', { opts: { config: { '*': { nodeBundler: bundler } } } })
})

testBundlers('Can require dynamically generated node modules', [ESBUILD, ESBUILD_ZISI, DEFAULT], async (bundler, t) => {
  await zipNode(t, 'side-module', { opts: { config: { '*': { nodeBundler: bundler } } } })
})

testBundlers('Ignore some excluded node modules', [ESBUILD, ESBUILD_ZISI, DEFAULT], async (bundler, t) => {
  const { tmpDir } = await zipNode(t, 'node-module-excluded', { opts: { config: { '*': { nodeBundler: bundler } } } })

  t.false(await pathExists(`${tmpDir}/node_modules/aws-sdk`))

  try {
    // eslint-disable-next-line import/no-dynamic-require, node/global-require
    const func = require(`${tmpDir}/function.js`)

    func()

    t.fail('Running the function should fail due to the missing module')
  } catch (error) {
    t.is(error.code, 'MODULE_NOT_FOUND')
  }
})

testBundlers('Ignore TypeScript types', [ESBUILD, ESBUILD_ZISI, DEFAULT], async (bundler, t) => {
  const { tmpDir } = await zipNode(t, 'node-module-typescript-types', {
    opts: { config: { '*': { nodeBundler: bundler } } },
  })
  t.false(await pathExists(`${tmpDir}/node_modules/@types/node`))
})

testBundlers('Throws on runtime errors', [ESBUILD, ESBUILD_ZISI, DEFAULT], async (bundler, t) => {
  await t.throwsAsync(zipNode(t, 'node-module-error', { opts: { config: { '*': { nodeBundler: bundler } } } }))
})

testBundlers('Throws on missing dependencies', [ESBUILD, ESBUILD_ZISI, DEFAULT], async (bundler, t) => {
  await t.throwsAsync(zipNode(t, 'node-module-missing', { opts: { config: { '*': { nodeBundler: bundler } } } }))
})

testBundlers(
  'Throws on missing dependencies with no optionalDependencies',
  [ESBUILD, ESBUILD_ZISI, DEFAULT],
  async (bundler, t) => {
    await t.throwsAsync(
      zipNode(t, 'node-module-missing-package', { opts: { config: { '*': { nodeBundler: bundler } } } }),
    )
  },
)

testBundlers('Throws on missing conditional dependencies', [ESBUILD, ESBUILD_ZISI, DEFAULT], async (bundler, t) => {
  await t.throwsAsync(
    zipNode(t, 'node-module-missing-conditional', { opts: { config: { '*': { nodeBundler: bundler } } } }),
  )
})

testBundlers("Throws on missing dependencies' dependencies", [ESBUILD, ESBUILD_ZISI, DEFAULT], async (bundler, t) => {
  await t.throwsAsync(zipNode(t, 'node-module-missing-deep', { opts: { config: { '*': { nodeBundler: bundler } } } }))
})

testBundlers('Ignore missing optional dependencies', [ESBUILD, ESBUILD_ZISI, DEFAULT], async (bundler, t) => {
  await zipNode(t, 'node-module-missing-optional', { opts: { config: { '*': { nodeBundler: bundler } } } })
})

testBundlers('Ignore modules conditional dependencies', [ESBUILD, ESBUILD_ZISI, DEFAULT], async (bundler, t) => {
  await zipNode(t, 'node-module-deep-conditional', { opts: { config: { '*': { nodeBundler: bundler } } } })
})

testBundlers('Ignore missing optional peer dependencies', [ESBUILD, ESBUILD_ZISI, DEFAULT], async (bundler, t) => {
  await zipNode(t, 'node-module-peer-optional', { opts: { config: { '*': { nodeBundler: bundler } } } })
})

testBundlers(
  'Throws on missing optional peer dependencies with no peer dependencies',
  [ESBUILD, ESBUILD_ZISI, DEFAULT],
  async (bundler, t) => {
    await t.throwsAsync(
      zipNode(t, 'node-module-peer-optional-none', { opts: { config: { '*': { nodeBundler: bundler } } } }),
    )
  },
)

testBundlers(
  'Throws on missing non-optional peer dependencies',
  [ESBUILD, ESBUILD_ZISI, DEFAULT],
  async (bundler, t) => {
    await t.throwsAsync(
      zipNode(t, 'node-module-peer-not-optional', { opts: { config: { '*': { nodeBundler: bundler } } } }),
    )
  },
)

testBundlers(
  'Resolves dependencies from .netlify/plugins/node_modules',
  [ESBUILD, ESBUILD_ZISI, DEFAULT],
  async (bundler, t) => {
    await zipNode(t, 'node-module-next-image', { opts: { config: { '*': { nodeBundler: bundler } } } })
  },
)

// We persist `package.json` as `package.json.txt` in git. Otherwise ESLint
// tries to load when linting sibling JavaScript files. In this test, we
// temporarily rename it to an actual `package.json`.
testBundlers('Throws on invalid package.json', [ESBUILD, ESBUILD_ZISI, DEFAULT], async (bundler, t) => {
  const fixtureDir = await tmpName({ prefix: `zip-it-test-bundler-${bundler}` })
  await cpy('**', `${fixtureDir}/invalid-package-json`, {
    cwd: `${FIXTURES_DIR}/invalid-package-json`,
    parents: true,
  })

  const invalidPackageJsonDir = `${fixtureDir}/invalid-package-json`
  const srcPackageJson = `${invalidPackageJsonDir}/package.json.txt`
  const distPackageJson = `${invalidPackageJsonDir}/package.json`

  await pRename(srcPackageJson, distPackageJson)
  try {
    await t.throwsAsync(
      zipNode(t, 'invalid-package-json', { opts: { config: { '*': { nodeBundler: bundler } } }, fixtureDir }),
      { message: /(invalid JSON|package.json:1:1: error: Expected string but found "{")/ },
    )
  } finally {
    await pRename(distPackageJson, srcPackageJson)
  }
})

testBundlers('Ignore invalid require()', [ESBUILD, ESBUILD_ZISI, DEFAULT], async (bundler, t) => {
  await zipNode(t, 'invalid-require', { opts: { config: { '*': { nodeBundler: bundler } } } })
})

testBundlers('Can use dynamic import() with esbuild', [ESBUILD, ESBUILD_ZISI], async (bundler, t) => {
  if (semver.lt(versions.node, '10.0.0')) {
    t.log('Skipping test for unsupported Node version')

    return t.pass()
  }

  await zipNode(t, 'dynamic-import', { opts: { config: { '*': { nodeBundler: bundler } } } })
})

testBundlers('Bundling does not crash with dynamic import() with zisi', [DEFAULT], async (bundler, t) => {
  if (semver.lt(versions.node, '10.0.0')) {
    t.log('Skipping test for unsupported Node version')

    return t.pass()
  }

  await t.throwsAsync(zipNode(t, 'dynamic-import', { opts: { config: { '*': { nodeBundler: bundler } } } }), {
    message: /export/,
  })
})

testBundlers('Can require local files', [ESBUILD, ESBUILD_ZISI, DEFAULT], async (bundler, t) => {
  await zipNode(t, 'local-require', { opts: { config: { '*': { nodeBundler: bundler } } } })
})

testBundlers('Can require local files deeply', [ESBUILD, ESBUILD_ZISI, DEFAULT], async (bundler, t) => {
  await zipNode(t, 'local-deep-require', { opts: { config: { '*': { nodeBundler: bundler } } } })
})

testBundlers(
  'Can require local files in the parent directories',
  [ESBUILD, ESBUILD_ZISI, DEFAULT],
  async (bundler, t) => {
    await zipNode(t, 'local-parent-require', { opts: { config: { '*': { nodeBundler: bundler } } } })
  },
)

testBundlers(
  'Ignore missing critters dependency for Next.js 10',
  [ESBUILD, ESBUILD_ZISI, DEFAULT],
  async (bundler, t) => {
    await zipNode(t, 'node-module-next10-critters', { opts: { config: { '*': { nodeBundler: bundler } } } })
  },
)

testBundlers(
  'Ignore missing critters dependency for Next.js exact version 10.0.5',
  [ESBUILD, ESBUILD_ZISI, DEFAULT],
  async (bundler, t) => {
    await zipNode(t, 'node-module-next10-critters-exact', { opts: { config: { '*': { nodeBundler: bundler } } } })
  },
)

testBundlers(
  'Ignore missing critters dependency for Next.js with range ^10.0.5',
  [ESBUILD, ESBUILD_ZISI, DEFAULT],
  async (bundler, t) => {
    await zipNode(t, 'node-module-next10-critters-10.0.5-range', {
      opts: { config: { '*': { nodeBundler: bundler } } },
    })
  },
)

testBundlers(
  "Ignore missing critters dependency for Next.js with version='latest'",
  [ESBUILD, ESBUILD_ZISI, DEFAULT],
  async (bundler, t) => {
    await zipNode(t, 'node-module-next10-critters-latest', { opts: { config: { '*': { nodeBundler: bundler } } } })
  },
)

// Need to create symlinks dynamically because they sometimes get lost when
// committed on Windows
if (platform !== 'win32') {
  testBundlers('Can require symlinks', [ESBUILD, ESBUILD_ZISI, DEFAULT], async (bundler, t) => {
    const fixtureDir = await tmpName({ prefix: `zip-it-test-bundler-${bundler}` })
    await cpy('**', `${fixtureDir}/symlinks`, {
      cwd: `${FIXTURES_DIR}/symlinks`,
      parents: true,
    })

    const symlinkDir = `${fixtureDir}/symlinks/function`
    const symlinkFile = `${symlinkDir}/file.js`
    const targetFile = `${symlinkDir}/target.js`

    if (!(await pathExists(symlinkFile))) {
      await pSymlink(targetFile, symlinkFile)
    }

    try {
      await zipNode(t, 'symlinks', { opts: { config: { '*': { nodeBundler: bundler } } }, fixtureDir })
    } finally {
      await pUnlink(symlinkFile)
    }
  })
}

testBundlers(
  'Can target a directory with a main file with the same name',
  [ESBUILD, ESBUILD_ZISI, DEFAULT],
  async (bundler, t) => {
    const fixtureName = 'directory-handler'
    const { files } = await zipNode(t, fixtureName, { opts: { config: { '*': { nodeBundler: bundler } } } })

    t.is(files[0].mainFile, join(FIXTURES_DIR, fixtureName, 'function', 'function.js'))
  },
)

testBundlers('Can target a directory with an index.js file', [ESBUILD, ESBUILD_ZISI, DEFAULT], async (bundler, t) => {
  const fixtureName = 'index-handler'
  const { files, tmpDir } = await zipFixture(t, fixtureName, {
    opts: { config: { '*': { nodeBundler: bundler } } },
  })
  await unzipFiles(files)
  // eslint-disable-next-line import/no-dynamic-require, node/global-require
  t.true(require(`${tmpDir}/function.js`))
  t.is(files[0].mainFile, join(FIXTURES_DIR, fixtureName, 'function', 'index.js'))
})

testBundlers(
  'Keeps non-required files inside the target directory',
  [ESBUILD, ESBUILD_ZISI, DEFAULT],
  async (bundler, t) => {
    const { tmpDir } = await zipNode(t, 'keep-dir-files', { opts: { config: { '*': { nodeBundler: bundler } } } })
    t.true(await pathExists(`${tmpDir}/function.js`))
  },
)

testBundlers(
  'Ignores non-required node_modules inside the target directory',
  [ESBUILD, ESBUILD_ZISI, DEFAULT],
  async (bundler, t) => {
    const { tmpDir } = await zipNode(t, 'ignore-dir-node-modules', {
      opts: { config: { '*': { nodeBundler: bundler } } },
    })
    t.false(await pathExists(`${tmpDir}/node_modules`))
  },
)

testBundlers(
  'Ignores deep non-required node_modules inside the target directory',
  [ESBUILD, ESBUILD_ZISI, DEFAULT],
  async (bundler, t) => {
    const { tmpDir } = await zipNode(t, 'ignore-deep-dir-node-modules', {
      opts: { config: { '*': { nodeBundler: bundler } } },
    })
    t.false(await pathExists(`${tmpDir}/deep/node_modules`))
  },
)

testBundlers('Works with many dependencies', [ESBUILD, ESBUILD_ZISI, DEFAULT], async (bundler, t) => {
  await zipNode(t, 'many-dependencies', { opts: { config: { '*': { nodeBundler: bundler } } } })
})

testBundlers('Works with many function files', [ESBUILD, ESBUILD_ZISI, DEFAULT], async (bundler, t) => {
  const names = new Set(['one', 'two', 'three', 'four', 'five', 'six'])
  const { files } = await zipNode(t, 'many-functions', {
    opts: { config: { '*': { nodeBundler: bundler } } },
    length: TEST_FUNCTIONS_LENGTH,
  })

  files.forEach(({ name }) => {
    t.true(names.has(name))
  })
})

const TEST_FUNCTIONS_LENGTH = 6

testBundlers('Produces deterministic checksums', [ESBUILD, ESBUILD_ZISI, DEFAULT], async (bundler, t) => {
  const [checksumOne, checksumTwo] = await Promise.all([getZipChecksum(t, bundler), getZipChecksum(t, bundler)])
  t.is(checksumOne, checksumTwo)
})

testBundlers('Throws when the source folder does not exist', [ESBUILD, ESBUILD_ZISI, DEFAULT], async (bundler, t) => {
  await t.throwsAsync(zipNode(t, 'does-not-exist', { opts: { config: { '*': { nodeBundler: bundler } } } }), {
    message: /Functions folder does not exist/,
  })
})

testBundlers(
  'Works even if destination folder does not exist',
  [ESBUILD, ESBUILD_ZISI, DEFAULT],
  async (bundler, t) => {
    await zipNode(t, 'simple', { opts: { config: { '*': { nodeBundler: bundler } } } })
  },
)

testBundlers(
  'Do not consider node_modules as a function file',
  [ESBUILD, ESBUILD_ZISI, DEFAULT],
  async (bundler, t) => {
    await zipNode(t, 'ignore-node-modules', { opts: { config: { '*': { nodeBundler: bundler } } } })
  },
)

testBundlers('Ignore directories without a main file', [ESBUILD, ESBUILD_ZISI, DEFAULT], async (bundler, t) => {
  await zipNode(t, 'ignore-directories', { opts: { config: { '*': { nodeBundler: bundler } } } })
})

testBundlers('Remove useless files', [ESBUILD, ESBUILD_ZISI, DEFAULT], async (bundler, t) => {
  const { tmpDir } = await zipNode(t, 'useless', { opts: { config: { '*': { nodeBundler: bundler } } } })
  t.false(await pathExists(`${tmpDir}/Desktop.ini`))
})

testBundlers('Works on empty directories', [ESBUILD, ESBUILD_ZISI, DEFAULT], async (bundler, t) => {
  await zipNode(t, 'empty', { opts: { config: { '*': { nodeBundler: bundler } } }, length: 0 })
})

testBundlers('Works when no package.json is present', [ESBUILD, ESBUILD_ZISI, DEFAULT], async (bundler, t) => {
  const fixtureDir = await tmpName({ prefix: `zip-it-test-bundler-${bundler}` })
  await cpy('**', `${fixtureDir}/no-package-json`, { cwd: `${FIXTURES_DIR}/no-package-json`, parents: true })
  await zipNode(t, 'no-package-json', { opts: { config: { '*': { nodeBundler: bundler } } }, length: 1, fixtureDir })
})

testBundlers('Copies already zipped files', [ESBUILD, ESBUILD_ZISI, DEFAULT], async (bundler, t) => {
  const tmpDir = await tmpName({ prefix: `zip-it-test-bundler-${bundler}` })
  const { files } = await zipCheckFunctions(t, 'keep-zip', { tmpDir })

  t.true(files.every(({ runtime }) => runtime === 'js'))
  t.true(
    (await Promise.all(files.map(async ({ path }) => (await pReadFile(path, 'utf8')).trim() === 'test'))).every(
      Boolean,
    ),
  )
})

testBundlers('Ignore unsupported programming languages', [ESBUILD, ESBUILD_ZISI, DEFAULT], async (bundler, t) => {
  await zipFixture(t, 'unsupported', { length: 0, opts: { config: { '*': { nodeBundler: bundler } } } })
})

testBundlers('Can reduce parallelism', [ESBUILD, ESBUILD_ZISI, DEFAULT], async (bundler, t) => {
  await zipNode(t, 'simple', { length: 1, opts: { config: { '*': { nodeBundler: bundler } }, parallelLimit: 1 } })
})

testBundlers('Can use zipFunction()', [ESBUILD, ESBUILD_ZISI, DEFAULT], async (bundler, t) => {
  const { path: tmpDir } = await getTmpDir({ prefix: 'zip-it-test' })
  const mainFile = join(FIXTURES_DIR, 'simple', 'function.js')
  const result = await zipFunction(mainFile, tmpDir, {
    config: { '*': { nodeBundler: bundler } },
  })
  const outBundlers = { [ESBUILD_ZISI]: ESBUILD, [DEFAULT]: JS_BUNDLER_ZISI }
  const outBundler = outBundlers[bundler] || bundler

  t.is(result.name, 'function')
  t.is(result.runtime, 'js')
  t.is(result.bundler, outBundler)
  t.is(result.mainFile, mainFile)
  t.deepEqual(result.config, bundler === DEFAULT ? {} : { nodeBundler: outBundler })
})

test('Can list function main files with listFunctions()', async (t) => {
  const fixtureDir = `${FIXTURES_DIR}/list`
  const functions = await listFunctions(fixtureDir)
  t.deepEqual(
    functions,
    [
      { name: 'test', mainFile: 'test.zip', runtime: 'js', extension: '.zip' },
      { name: 'test', mainFile: 'test.js', runtime: 'js', extension: '.js' },
      { name: 'five', mainFile: 'five/index.ts', runtime: 'js', extension: '.ts' },
      { name: 'four', mainFile: 'four.js/four.js.js', runtime: 'js', extension: '.js' },
      { name: 'one', mainFile: 'one/index.js', runtime: 'js', extension: '.js' },
      { name: 'two', mainFile: 'two/two.js', runtime: 'js', extension: '.js' },
      { name: 'test', mainFile: 'test', runtime: 'go', extension: '' },
    ].map(normalizeFiles.bind(null, fixtureDir)),
  )
})

testBundlers(
  'Can list all function files with listFunctionsFiles()',
  [ESBUILD, ESBUILD_ZISI, DEFAULT],
  async (bundler, t) => {
    const fixtureDir = `${FIXTURES_DIR}/list`
    const functions = await listFunctionsFiles(fixtureDir, { config: { '*': { nodeBundler: bundler } } })
    t.deepEqual(
      functions,
      [
        { name: 'test', mainFile: 'test.zip', runtime: 'js', extension: '.zip', srcFile: 'test.zip' },
        { name: 'test', mainFile: 'test.js', runtime: 'js', extension: '.js', srcFile: 'test.js' },
        { name: 'five', mainFile: 'five/index.ts', runtime: 'js', extension: '.ts', srcFile: 'five/index.ts' },
        {
          name: 'four',
          mainFile: 'four.js/four.js.js',
          runtime: 'js',
          extension: '.js',
          srcFile: 'four.js/four.js.js',
        },
        { name: 'one', mainFile: 'one/index.js', runtime: 'js', extension: '.js', srcFile: 'one/index.js' },

        // The JSON file should only be present when using the legacy bundler,
        // since esbuild will inline it within the main file.
        bundler === DEFAULT && {
          name: 'two',
          mainFile: 'two/two.js',
          runtime: 'js',
          extension: '.json',
          srcFile: 'two/three.json',
        },
        { name: 'two', mainFile: 'two/two.js', runtime: 'js', extension: '.js', srcFile: 'two/two.js' },
        { name: 'test', mainFile: 'test', runtime: 'go', extension: '', srcFile: 'test' },
      ]
        .filter(Boolean)
        .map(normalizeFiles.bind(null, fixtureDir)),
    )
  },
)

testBundlers('Zips node modules', [DEFAULT], async (bundler, t) => {
  await zipNode(t, 'node-module', { opts: { config: { '*': { nodeBundler: bundler } } } })
})

testBundlers('Include most files from node modules', [DEFAULT], async (bundler, t) => {
  const { tmpDir } = await zipNode(t, 'node-module-included', { opts: { config: { '*': { nodeBundler: bundler } } } })
  const [mapExists, htmlExists] = await Promise.all([
    pathExists(`${tmpDir}/node_modules/test/test.map`),
    pathExists(`${tmpDir}/node_modules/test/test.html`),
  ])
  t.false(mapExists)
  t.true(htmlExists)
})

testBundlers('Throws on missing critters dependency for Next.js 9', [DEFAULT], async (bundler, t) => {
  await t.throwsAsync(zipNode(t, 'node-module-next9-critters', { opts: { config: { '*': { nodeBundler: bundler } } } }))
})

testBundlers('Includes specific Next.js dependencies when using next-on-netlify', [DEFAULT], async (bundler, t) => {
  const { tmpDir } = await zipNode(t, 'node-module-next-on-netlify', {
    opts: { config: { '*': { nodeBundler: bundler } } },
  })
  const [constantsExists, semverExists, otherExists, indexExists] = await Promise.all([
    pathExists(`${tmpDir}/node_modules/next/dist/next-server/lib/constants.js`),
    pathExists(`${tmpDir}/node_modules/next/dist/compiled/semver.js`),
    pathExists(`${tmpDir}/node_modules/next/dist/other.js`),
    pathExists(`${tmpDir}/node_modules/next/index.js`),
  ])
  t.true(constantsExists)
  t.true(semverExists)
  t.false(otherExists)
  t.false(indexExists)
})

testBundlers('Includes all Next.js dependencies when not using next-on-netlify', [DEFAULT], async (bundler, t) => {
  const { tmpDir } = await zipNode(t, 'node-module-next', { opts: { config: { '*': { nodeBundler: bundler } } } })
  const [constantsExists, semverExists, otherExists, indexExists] = await Promise.all([
    pathExists(`${tmpDir}/node_modules/next/dist/next-server/lib/constants.js`),
    pathExists(`${tmpDir}/node_modules/next/dist/compiled/semver.js`),
    pathExists(`${tmpDir}/node_modules/next/dist/other.js`),
    pathExists(`${tmpDir}/node_modules/next/index.js`),
  ])
  t.true(constantsExists)
  t.true(semverExists)
  t.true(otherExists)
  t.true(indexExists)
})

testBundlers('Inlines node modules in the bundle', [ESBUILD, ESBUILD_ZISI], async (bundler, t) => {
  const { tmpDir } = await zipNode(t, 'node-module-included-try-catch', {
    opts: { config: { '*': { nodeBundler: bundler } } },
  })
  const requires = await getRequires({ filePath: resolve(tmpDir, 'function.js') })

  t.false(requires.includes('test'))
  t.false(await pathExists(`${tmpDir}/node_modules/test`))
})

testBundlers(
  'Does not inline node modules and includes them in a `node_modules` directory if they are defined in `externalNodeModules`',
  [ESBUILD, ESBUILD_ZISI],
  async (bundler, t) => {
    const config = {
      function: {
        externalNodeModules: ['test'],
        nodeBundler: bundler,
      },
    }
    const { tmpDir } = await zipNode(t, 'node-module-included-try-catch', {
      opts: { config },
    })
    const requires = await getRequires({ filePath: resolve(tmpDir, 'function.js') })

    t.true(requires.includes('test'))
    t.true(await pathExists(`${tmpDir}/node_modules/test`))
  },
)

testBundlers(
  'Does not inline node modules and excludes them from the bundle if they are defined in `ignoredNodeModules`',
  [ESBUILD, ESBUILD_ZISI],
  async (bundler, t) => {
    const config = {
      function: {
        ignoredNodeModules: ['test'],
        nodeBundler: bundler,
      },
    }
    const { tmpDir } = await zipNode(t, 'node-module-included-try-catch', {
      opts: { config },
    })
    const requires = await getRequires({ filePath: resolve(tmpDir, 'function.js') })

    t.true(requires.includes('test'))
    t.false(await pathExists(`${tmpDir}/node_modules/test`))
  },
)

testBundlers(
  'Include most files from node modules present in `externalNodeModules`',
  [ESBUILD, ESBUILD_ZISI],
  async (bundler, t) => {
    const config = {
      function: {
        externalNodeModules: ['test'],
        nodeBundler: bundler,
      },
    }
    const { tmpDir } = await zipNode(t, 'node-module-included', {
      opts: { config },
    })
    const [mapExists, htmlExists] = await Promise.all([
      pathExists(`${tmpDir}/node_modules/test/test.map`),
      pathExists(`${tmpDir}/node_modules/test/test.html`),
    ])
    t.false(mapExists)
    t.true(htmlExists)
  },
)

testBundlers(
  'Does not throw if one of the modules defined in `externalNodeModules` does not exist',
  [ESBUILD, ESBUILD_ZISI],
  async (bundler, t) => {
    const config = {
      function: {
        externalNodeModules: ['i-do-not-exist'],
        nodeBundler: bundler,
      },
    }
    const { tmpDir } = await zipNode(t, 'node-module-included-try-catch', {
      opts: { config },
    })

    t.false(await pathExists(`${tmpDir}/node_modules/i-do-not-exist`))
  },
)

testBundlers(
  'Exposes the main export of `node-fetch` when imported using `require()`',
  [ESBUILD, ESBUILD_ZISI, DEFAULT],
  async (bundler, t) => {
    const { files, tmpDir } = await zipFixture(t, 'node-fetch', { opts: { config: { '*': { nodeBundler: bundler } } } })
    await unzipFiles(files)
    // eslint-disable-next-line import/no-dynamic-require, node/global-require
    t.true(typeof require(`${tmpDir}/function.js`) === 'function')
  },
)

testBundlers(
  '{name}/{name}.js takes precedence over {name}.js and {name}/index.js',
  [ESBUILD, ESBUILD_ZISI, DEFAULT],
  async (bundler, t) => {
    const { files, tmpDir } = await zipFixture(t, 'conflicting-names-1', {
      opts: { config: { '*': { nodeBundler: bundler } } },
    })
    await unzipFiles(files)
    // eslint-disable-next-line import/no-dynamic-require, node/global-require
    t.is(require(`${tmpDir}/function.js`), 'function-js-file-in-directory')
  },
)

testBundlers(
  '{name}/index.js takes precedence over {name}.js',
  [ESBUILD, ESBUILD_ZISI, DEFAULT],
  async (bundler, t) => {
    const { files, tmpDir } = await zipFixture(t, 'conflicting-names-2', {
      opts: { config: { '*': { nodeBundler: bundler } } },
    })
    await unzipFiles(files)
    // eslint-disable-next-line import/no-dynamic-require, node/global-require
    t.is(require(`${tmpDir}/function.js`), 'index-js-file-in-directory')
  },
)

testBundlers(
  '{name}/index.js takes precedence over {name}/index.ts',
  [ESBUILD, ESBUILD_ZISI, DEFAULT],
  async (bundler, t) => {
    const { files, tmpDir } = await zipFixture(t, 'conflicting-names-3', {
      opts: { config: { '*': { nodeBundler: bundler } } },
    })
    await unzipFiles(files)
    // eslint-disable-next-line import/no-dynamic-require, node/global-require
    t.is(require(`${tmpDir}/function.js`).type, 'index-js-file-in-directory')
  },
)

testBundlers('{name}.js takes precedence over {name}.ts', [ESBUILD, ESBUILD_ZISI, DEFAULT], async (bundler, t) => {
  const { files, tmpDir } = await zipFixture(t, 'conflicting-names-4', {
    opts: { config: { '*': { nodeBundler: bundler } } },
  })
  await unzipFiles(files)
  // eslint-disable-next-line import/no-dynamic-require, node/global-require
  t.is(require(`${tmpDir}/function.js`).type, 'function-js-file')
})

testBundlers('{name}.js takes precedence over {name}.zip', [ESBUILD, ESBUILD_ZISI, DEFAULT], async (bundler, t) => {
  const { files, tmpDir } = await zipFixture(t, 'conflicting-names-5', {
    opts: { config: { '*': { nodeBundler: bundler } } },
  })
  await unzipFiles(files)
  // eslint-disable-next-line import/no-dynamic-require, node/global-require
  t.is(require(`${tmpDir}/function.js`).type, 'function-js-file')
})

testBundlers('Handles a TypeScript function ({name}.ts)', [ESBUILD, ESBUILD_ZISI, DEFAULT], async (bundler, t) => {
  const { files, tmpDir } = await zipFixture(t, 'node-typescript', {
    opts: { config: { '*': { nodeBundler: bundler } } },
  })
  await unzipFiles(files)
  // eslint-disable-next-line import/no-dynamic-require, node/global-require
  t.true(typeof require(`${tmpDir}/function.js`).type === 'string')
})

testBundlers(
  'Handles a TypeScript function ({name}/{name}.ts)',
  [ESBUILD, ESBUILD_ZISI, DEFAULT],
  async (bundler, t) => {
    const { files, tmpDir } = await zipFixture(t, 'node-typescript-directory-1', {
      opts: { config: { '*': { nodeBundler: bundler } } },
    })
    await unzipFiles(files)
    // eslint-disable-next-line import/no-dynamic-require, node/global-require
    t.true(typeof require(`${tmpDir}/function.js`).type === 'string')
  },
)

testBundlers(
  'Handles a TypeScript function ({name}/index.ts)',
  [ESBUILD, ESBUILD_ZISI, DEFAULT],
  async (bundler, t) => {
    const { files, tmpDir } = await zipFixture(t, 'node-typescript-directory-2', {
      opts: { config: { '*': { nodeBundler: bundler } } },
    })
    await unzipFiles(files)
    // eslint-disable-next-line import/no-dynamic-require, node/global-require
    t.true(typeof require(`${tmpDir}/function.js`).type === 'string')
  },
)

testBundlers('Handles a TypeScript function with imports', [ESBUILD, ESBUILD_ZISI, DEFAULT], async (bundler, t) => {
  const { files, tmpDir } = await zipFixture(t, 'node-typescript-with-imports', {
    opts: { config: { '*': { nodeBundler: bundler } } },
  })
  await unzipFiles(files)
  // eslint-disable-next-line import/no-dynamic-require, node/global-require
  t.true(typeof require(`${tmpDir}/function.js`).type === 'string')
})

testBundlers(
  'Loads a tsconfig.json placed in the same directory as the function',
  [ESBUILD, ESBUILD_ZISI, DEFAULT],
  async (bundler, t) => {
    const { files, tmpDir } = await zipFixture(t, 'node-typescript-tsconfig-sibling', {
      opts: { config: { '*': { nodeBundler: bundler } } },
    })
    await unzipFiles(files)
    // eslint-disable-next-line import/no-dynamic-require, node/global-require
    t.true(require(`${tmpDir}/function.js`).value)
  },
)

testBundlers(
  'Loads a tsconfig.json placed in a parent directory',
  [ESBUILD, ESBUILD_ZISI, DEFAULT],
  async (bundler, t) => {
    const { files, tmpDir } = await zipFixture(t, 'node-typescript-tsconfig-parent/functions', {
      opts: { config: { '*': { nodeBundler: bundler } } },
    })
    await unzipFiles(files)
    // eslint-disable-next-line import/no-dynamic-require, node/global-require
    t.true(require(`${tmpDir}/function.js`).value)
  },
)

testBundlers(
  'Respects the target defined in the config over a `target` property defined in tsconfig',
  [ESBUILD, ESBUILD_ZISI, DEFAULT],
  async (bundler, t) => {
    const { files, tmpDir } = await zipFixture(t, 'node-typescript-tsconfig-target/functions', {
      opts: { config: { '*': { nodeBundler: bundler } } },
    })
    await unzipFiles(files)

    // eslint-disable-next-line import/no-dynamic-require, node/global-require
    const result = require(`${tmpDir}/function.js`)

    // We want to assert that the `target` specified in the tsconfig file (es5)
    // was overridden by our own target. It's not easy to assert that without
    // parsing the generated file, and evem then we're subject to failures due
    // to internal changes in esbuild. The best we can do here is assert that
    // the bundling was successful and the return values are what we expect,
    // because the bundling should fail if the ES5 target is being used, since
    // esbuild can't currently transpile object destructuring down to ES5.
    t.is(result.foo, true)
    t.is(result.bar, false)
    t.deepEqual(result.others, { baz: true })
  },
)

test('Limits the amount of log lines produced by esbuild', async (t) => {
  const { path: tmpDir } = await getTmpDir({ prefix: 'zip-it-test' })
  const binaryPath = resolve(__dirname, '../src/bin.js')
  const fixturePath = join(FIXTURES_DIR, 'esbuild-log-limit')

  try {
    await execa(binaryPath, [fixturePath, tmpDir, `--config.*.nodeBundler=esbuild`])

    t.fail('Bundling should have thrown')
  } catch (error) {
    const logCount = (error.stderr.match(/require\('module-\d+'\)/g) || []).length

    t.true(logCount <= ESBUILD_LOG_LIMIT)
    t.true(error.stderr.includes(`${ESBUILD_LOG_LIMIT} of 13 errors shown`))
  }
})

// We're not running this test for the `DEFAULT` bundler — not because it's not
// supported, but because the legacy bundler doesn't use any of the available
// configuration properties and therefore there is nothing we could test.
testBundlers(
  'Applies the configuration parameters supplied in the `config` property and returns the config in the response',
  [ESBUILD, ESBUILD_ZISI],
  async (bundler, t) => {
    const config = {
      '*': {
        externalNodeModules: ['test-1'],
        nodeBundler: bundler,
      },

      function_one: {
        externalNodeModules: ['test-3'],
      },

      'function_*': {
        externalNodeModules: ['test-2'],
      },
    }

    const { files, tmpDir } = await zipNode(t, 'config-apply-1', { length: 3, opts: { config } })
    const requires = await Promise.all([
      getRequires({ filePath: resolve(tmpDir, 'another_function.js') }),
      getRequires({ filePath: resolve(tmpDir, 'function_two.js') }),
      getRequires({ filePath: resolve(tmpDir, 'function_one.js') }),
    ])

    t.deepEqual(requires[0], ['test-1'])
    t.deepEqual(requires[1], ['test-1', 'test-2'])
    t.deepEqual(requires[2], ['test-1', 'test-2', 'test-3'])

    const matches = ['another_function.zip', 'function_two.zip', 'function_one.zip'].map((zipName) =>
      // eslint-disable-next-line max-nested-callbacks
      files.find(({ path }) => path.endsWith(zipName)),
    )

    t.deepEqual(matches[0].config, { externalNodeModules: ['test-1'], nodeBundler: 'esbuild' })
    t.deepEqual(matches[1].config, { externalNodeModules: ['test-1', 'test-2'], nodeBundler: 'esbuild' })
    t.deepEqual(matches[2].config, { externalNodeModules: ['test-1', 'test-2', 'test-3'], nodeBundler: 'esbuild' })
  },
)

testBundlers(
  'Ignores `undefined` values when computing the configuration object for a function',
  [ESBUILD],
  async (bundler, t) => {
    const externalNodeModules = ['test-1', 'test-2', 'test-3']
    const config = {
      '*': {
        externalNodeModules,
        nodeBundler: bundler,
      },

      function_one: {
        externalNodeModules: undefined,
        nodeBundler: undefined,
      },
    }

    const { files, tmpDir } = await zipNode(t, 'config-apply-1', { length: 3, opts: { config } })
    const requires = await Promise.all([
      getRequires({ filePath: resolve(tmpDir, 'another_function.js') }),
      getRequires({ filePath: resolve(tmpDir, 'function_two.js') }),
      getRequires({ filePath: resolve(tmpDir, 'function_one.js') }),
    ])

    t.deepEqual(requires[0], externalNodeModules)
    t.deepEqual(requires[1], externalNodeModules)
    t.deepEqual(requires[2], externalNodeModules)

    const matches = ['another_function.zip', 'function_two.zip', 'function_one.zip'].map((zipName) =>
      // eslint-disable-next-line max-nested-callbacks
      files.find(({ path }) => path.endsWith(zipName)),
    )

    t.deepEqual(matches[0].config, { externalNodeModules, nodeBundler: 'esbuild' })
    t.deepEqual(matches[1].config, { externalNodeModules, nodeBundler: 'esbuild' })
    t.deepEqual(matches[2].config, { externalNodeModules, nodeBundler: 'esbuild' })
  },
)

testBundlers(
  'Generates a directory if `archiveFormat` is set to `none`',
  [ESBUILD, ESBUILD_ZISI, DEFAULT],
  async (bundler, t) => {
    const { files } = await zipNode(t, 'node-module-included', {
      opts: { archiveFormat: 'none', config: { '*': { nodeBundler: bundler } } },
    })

    // eslint-disable-next-line import/no-dynamic-require, node/global-require
    const functionEntry = require(`${files[0].path}/function.js`)

    t.true(functionEntry)
  },
)

testBundlers(
  'Includes in the bundle any paths matched by a `included_files` glob',
  [ESBUILD, ESBUILD_ZISI, DEFAULT],
  async (bundler, t) => {
    const fixtureName = 'included_files'
    const { tmpDir } = await zipNode(t, `${fixtureName}/netlify/functions`, {
      opts: {
        config: {
          '*': {
            nodeBundler: bundler,
            includedFiles: ['content/*', '!content/post3.md'],
            includedFilesBasePath: join(FIXTURES_DIR, fixtureName),
          },
        },
      },
    })

    // eslint-disable-next-line import/no-dynamic-require, node/global-require
    const func = require(`${tmpDir}/func1.js`)

    const { body: body1 } = await func.handler({ queryStringParameters: { name: 'post1' } })
    const { body: body2 } = await func.handler({ queryStringParameters: { name: 'post2' } })
    const { body: body3 } = await func.handler({ queryStringParameters: { name: 'post3' } })

    t.true(body1.includes('Hello from the other side'))
    t.true(body2.includes("I must've called a thousand times"))
    t.true(body3.includes('Uh-oh'))

    t.true(await pathExists(`${tmpDir}/content/post1.md`))
    t.true(await pathExists(`${tmpDir}/content/post2.md`))
    t.false(await pathExists(`${tmpDir}/content/post3.md`))
  },
)

test('Generates a bundle for the Node runtime version specified in the `nodeVersion` config property', async (t) => {
  // Using the optional catch binding feature to assert that the bundle is
  // respecting the Node version supplied.
  // - in Node <10 we should see `try {} catch (e) {}`
  // - in Node >= 10 we should see `try {} catch {}`
  const { files: node8Files } = await zipNode(t, 'node-module-optional-catch-binding', {
    opts: { archiveFormat: 'none', config: { '*': { nodeBundler: ESBUILD, nodeVersion: '8.x' } } },
  })

  const node8Function = await pReadFile(`${node8Files[0].path}/src/function.js`, 'utf8')

  t.regex(node8Function, /catch \(\w+\) {/)

  const { files: node12Files } = await zipNode(t, 'node-module-optional-catch-binding', {
    opts: { archiveFormat: 'none', config: { '*': { nodeBundler: ESBUILD, nodeVersion: '12.x' } } },
  })

  const node12Function = await pReadFile(`${node12Files[0].path}/src/function.js`, 'utf8')

  t.regex(node12Function, /catch {/)
})

testBundlers(
  'Returns an `inputs` property with all the imported paths',
  [ESBUILD, ESBUILD_ZISI, DEFAULT],
  async (bundler, t) => {
    const fixtureName = 'node-module-and-local-imports'
    const { files, tmpDir } = await zipNode(t, fixtureName, {
      opts: { config: { '*': { nodeBundler: bundler } } },
    })

    t.true(files[0].inputs.includes(join(FIXTURES_DIR, fixtureName, 'function.js')))
    t.true(files[0].inputs.includes(join(FIXTURES_DIR, fixtureName, 'lib', 'file1.js')))
    t.true(files[0].inputs.includes(join(FIXTURES_DIR, fixtureName, 'lib2', 'file2.js')))
    t.true(files[0].inputs.includes(join(FIXTURES_DIR, fixtureName, 'node_modules', 'test', 'index.js')))
    t.true(files[0].inputs.includes(join(FIXTURES_DIR, fixtureName, 'node_modules', 'test-child', 'index.js')))

    t.false(files[0].inputs.includes(join(FIXTURES_DIR, fixtureName, 'lib2', 'unused_file.js')))

    // Tree-shaking of node modules only happens with esbuild.
    if (files[0].bundler === 'esbuild') {
      t.false(files[0].inputs.includes(join(FIXTURES_DIR, fixtureName, 'node_modules', 'test', 'unused_file.js')))
      t.false(files[0].inputs.includes(join(FIXTURES_DIR, fixtureName, 'node_modules', 'test-child', 'unused_file.js')))
    }

    // eslint-disable-next-line import/no-dynamic-require, node/global-require
    const functionEntry = require(`${tmpDir}/function.js`)

    t.true(functionEntry)
  },
)

testBundlers(
  'Places all user-defined files at the root of the target directory',
  [ESBUILD, ESBUILD_ZISI, DEFAULT],
  async (bundler, t) => {
    const fixtureName = 'base_path'
    const { tmpDir } = await zipNode(t, `${fixtureName}/netlify/functions1`, {
      opts: {
        basePath: join(FIXTURES_DIR, fixtureName),
        config: {
          '*': {
            includedFiles: ['content/*'],
            nodeBundler: bundler,
          },
        },
      },
    })

    // eslint-disable-next-line import/no-dynamic-require, node/global-require
    const function1Entry = require(`${tmpDir}/func1.js`)

    // The function should not be on a `src/` namespace.
    t.false(unixify(function1Entry[0]).includes('/src/'))
    t.false(await pathExists(`${tmpDir}/src/func1.js`))
    t.true(await pathExists(`${tmpDir}/content/post1.md`))
    t.true(await pathExists(`${tmpDir}/content/post2.md`))
    t.true(await pathExists(`${tmpDir}/content/post3.md`))
    t.false(await pathExists(`${tmpDir}/src/content/post1.md`))
    t.false(await pathExists(`${tmpDir}/src/content/post2.md`))
    t.false(await pathExists(`${tmpDir}/src/content/post3.md`))
  },
)

testBundlers(
  'Places all user-defined files in a `src/` sub-directory if there is a naming conflict with the entry file',
  [ESBUILD, ESBUILD_ZISI, DEFAULT],
  async (bundler, t) => {
    const fixtureName = 'base_path'
    const { tmpDir } = await zipNode(t, `${fixtureName}/netlify/functions2`, {
      opts: {
        basePath: join(FIXTURES_DIR, fixtureName),
        config: {
          '*': {
            includedFiles: ['content/*', 'func2.js'],
            nodeBundler: bundler,
          },
        },
      },
    })

    // eslint-disable-next-line import/no-dynamic-require, node/global-require
    const function2Entry = require(`${tmpDir}/func2.js`)

    // The function should be on a `src/` namespace because there's a conflict
    // with the /func2.js path present in `includedFiles`.
    t.true(unixify(function2Entry[0]).includes('/src/'))
    t.true(await pathExists(`${tmpDir}/src/func2.js`))
    t.false(await pathExists(`${tmpDir}/content/post1.md`))
    t.false(await pathExists(`${tmpDir}/content/post2.md`))
    t.false(await pathExists(`${tmpDir}/content/post3.md`))
    t.true(await pathExists(`${tmpDir}/src/content/post1.md`))
    t.true(await pathExists(`${tmpDir}/src/content/post2.md`))
    t.true(await pathExists(`${tmpDir}/src/content/post3.md`))
  },
)

<<<<<<< HEAD
testBundlers(
  'Places all user-defined files in a `src/` sub-directory if the `experimentalHandlerV2` configuration property is not defined',
  [ESBUILD, ESBUILD_ZISI, DEFAULT],
  async (bundler, t) => {
    const fixtureName = 'base_path'
    const { tmpDir } = await zipNode(t, `${fixtureName}/netlify/functions2`, {
      opts: {
        basePath: join(FIXTURES_DIR, fixtureName),
        config: {
          '*': {
            includedFiles: ['content/*'],
            nodeBundler: bundler,
          },
        },
      },
    })

    // eslint-disable-next-line import/no-dynamic-require, node/global-require
    const function2Entry = require(`${tmpDir}/func2.js`)

    t.true(unixify(function2Entry[0]).includes('/src/'))
    t.false(await pathExists(`${tmpDir}/content/post1.md`))
    t.false(await pathExists(`${tmpDir}/content/post2.md`))
    t.false(await pathExists(`${tmpDir}/content/post3.md`))
    t.true(await pathExists(`${tmpDir}/src/content/post1.md`))
    t.true(await pathExists(`${tmpDir}/src/content/post2.md`))
    t.true(await pathExists(`${tmpDir}/src/content/post3.md`))
  },
)

testBundlers(
  'Bundles functions from multiple directories when the first argument of `zipFunctions()` is an array',
  [ESBUILD, ESBUILD_ZISI, DEFAULT],
  async (bundler, t) => {
    const fixtureName = 'multiple-src-directories'
    const { tmpDir } = await zipNode(
      t,
      [`${fixtureName}/.netlify/internal-functions`, `${fixtureName}/netlify/functions`],
      {
        length: 3,
        opts: {
          basePath: join(FIXTURES_DIR, fixtureName),
          config: {
            '*': {
              nodeBundler: bundler,
            },
          },
        },
      },
    )

    /* eslint-disable import/no-dynamic-require, node/global-require */
    const functionCommon = require(`${tmpDir}/function.js`)
    const functionInternal = require(`${tmpDir}/function_internal.js`)
    const functionUser = require(`${tmpDir}/function_user.js`)
    /* eslint-enable import/no-dynamic-require, node/global-require */

    // Functions from rightmost directories in the array take precedence.
    t.is(functionCommon, 'user')
    t.is(functionInternal, 'internal')
    t.is(functionUser, 'user')
  },
)

=======
>>>>>>> 000ffff7
test('When generating a directory for a function with `archiveFormat: "none"`, it empties the directory before copying any files', async (t) => {
  const { path: tmpDir } = await getTmpDir({ prefix: 'zip-it-test' })
  const functionDirectory = join(tmpDir, 'function')

  await makeDir(functionDirectory)

  const testFilePath = join(functionDirectory, 'some-file.js')

  await pWriteFile(testFilePath, 'module.exports = true')

  await zipFunction(`${FIXTURES_DIR}/simple/function.js`, tmpDir, {
    archiveFormat: 'none',
  })

  // eslint-disable-next-line import/no-dynamic-require, node/global-require
  const functionEntry = require(`${functionDirectory}/function.js`)

  t.true(functionEntry)

  await t.throwsAsync(pStat(testFilePath))
})

test('Throws an error if the `archiveFormat` property contains an invalid value`', async (t) => {
  await t.throwsAsync(
    zipNode(t, 'node-module-included', {
      opts: { archiveFormat: 'gzip' },
    }),
    { message: `Invalid archive format: gzip` },
  )
})

test('Adds `type: "functionsBundling"` to esbuild bundling errors', async (t) => {
  try {
    await zipNode(t, 'node-module-missing', {
      opts: { config: { '*': { nodeBundler: ESBUILD } } },
    })

    t.fail('Function did not throw')
  } catch (error) {
    t.deepEqual(error.customErrorInfo, { type: 'functionsBundling', location: { functionName: 'function' } })
  }
})

test('Returns a list of all modules with dynamic imports in a `nodeModulesWithDynamicImports` property', async (t) => {
  const { files } = await zipNode(t, 'node-module-dynamic-import', {
    opts: { config: { '*': { nodeBundler: ESBUILD } } },
  })

  t.is(files[0].nodeModulesWithDynamicImports.length, 2)
  t.true(files[0].nodeModulesWithDynamicImports.includes('@org/test'))
  t.true(files[0].nodeModulesWithDynamicImports.includes('test-two'))
})

test('Returns an empty list of modules with dynamic imports if the modules are missing a `package.json`', async (t) => {
  const { files } = await zipNode(t, 'node-module-dynamic-import-invalid', {
    opts: { config: { '*': { nodeBundler: ESBUILD } } },
  })

  t.is(files[0].nodeModulesWithDynamicImports.length, 0)
})

test('Leaves dynamic imports untouched when the `processDynamicNodeImports` configuration property is not `true`', async (t) => {
  const fixtureName = 'node-module-dynamic-import-template-literal'
  const { tmpDir } = await zipNode(t, fixtureName, {
    opts: { basePath: join(FIXTURES_DIR, fixtureName), config: { '*': { nodeBundler: ESBUILD } } },
  })
  const functionSource = await pReadFile(`${tmpDir}/function.js`, 'utf8')

  /* eslint-disable no-template-curly-in-string */
  t.true(functionSource.includes('const require1 = require(`./files/${number}.js`);'))
  t.true(functionSource.includes('const require2 = require(`./files/${number}`);'))
  t.true(functionSource.includes('const require3 = require(`./files/${parent.child}`);'))
  t.true(functionSource.includes('const require4 = require(`./files/${arr[0]}`);'))
  t.true(functionSource.includes('const require5 = require(`./files/${number.length > 0 ? number : "uh-oh"}`);'))
  /* eslint-enable no-template-curly-in-string */
})

test('Adds a runtime shim and includes the files needed for dynamic imports using a template literal', async (t) => {
  const fixtureName = 'node-module-dynamic-import-template-literal'
  const { files, tmpDir } = await zipNode(t, fixtureName, {
    opts: {
      basePath: join(FIXTURES_DIR, fixtureName),
      config: { '*': { nodeBundler: ESBUILD, processDynamicNodeImports: true } },
    },
  })

  // eslint-disable-next-line import/no-dynamic-require, node/global-require
  const func = require(`${tmpDir}/function.js`)
  const values = func('one')
  const expectedLength = 5

  // eslint-disable-next-line unicorn/new-for-builtins
  t.deepEqual(values, Array(expectedLength).fill(true))
  t.throws(() => func('two'))
  t.is(files[0].nodeModulesWithDynamicImports.length, 1)
  t.true(files[0].nodeModulesWithDynamicImports.includes('@org/test'))
})

test('Leaves dynamic imports untouched when the files required to resolve the expression cannot be packaged at build time', async (t) => {
  const fixtureName = 'node-module-dynamic-import-unresolvable'
  const { tmpDir } = await zipNode(t, fixtureName, {
    opts: {
      basePath: join(FIXTURES_DIR, fixtureName),
      config: { '*': { nodeBundler: ESBUILD, processDynamicNodeImports: true } },
    },
  })
  const functionSource = await pReadFile(`${tmpDir}/function.js`, 'utf8')

  t.true(functionSource.includes('const require1 = require(number)'))
  // eslint-disable-next-line no-template-curly-in-string
  t.true(functionSource.includes('const require2 = require(`${number}.json`);'))
  t.true(functionSource.includes('const require3 = require(foo(number));'))
})

test('Adds a runtime shim and includes the files needed for dynamic imports using an expression built with the `+` operator', async (t) => {
  const fixtureName = 'node-module-dynamic-import-2'
  const { tmpDir } = await zipNode(t, fixtureName, {
    opts: {
      basePath: join(FIXTURES_DIR, fixtureName),
      config: { '*': { nodeBundler: ESBUILD, processDynamicNodeImports: true } },
    },
  })

  // eslint-disable-next-line import/no-dynamic-require, node/global-require
  const func = require(`${tmpDir}/function.js`)

  t.deepEqual(func('en')[0], ['yes', 'no'])
  t.deepEqual(func('en')[1], ['yes', 'no'])
  t.deepEqual(func('pt')[0], ['sim', 'não'])
  t.deepEqual(func('pt')[1], ['sim', 'não'])
  t.throws(() => func('fr'))
})

test('Negated files in `included_files` are excluded from the bundle even if they match a dynamic import expression', async (t) => {
  const fixtureName = 'node-module-dynamic-import-2'
  const { tmpDir } = await zipNode(t, fixtureName, {
    opts: {
      basePath: join(FIXTURES_DIR, fixtureName),
      config: { '*': { includedFiles: ['!lang/en.*'], nodeBundler: ESBUILD, processDynamicNodeImports: true } },
    },
  })

  // eslint-disable-next-line import/no-dynamic-require, node/global-require
  const func = require(`${tmpDir}/function.js`)

  t.deepEqual(func('pt')[0], ['sim', 'não'])
  t.deepEqual(func('pt')[1], ['sim', 'não'])
  t.throws(() => func('en'))
})

test('Creates dynamic import shims for functions with the same name and same shim contents with no naming conflicts', async (t) => {
  const FUNCTION_COUNT = 30
  const fixtureName = 'node-module-dynamic-import-3'

  const { tmpDir } = await zipNode(t, fixtureName, {
    length: FUNCTION_COUNT,
    opts: {
      basePath: join(FIXTURES_DIR, fixtureName),
      config: { '*': { nodeBundler: ESBUILD, processDynamicNodeImports: true } },
    },
  })

  for (let ind = 1; ind <= FUNCTION_COUNT; ind++) {
    // eslint-disable-next-line import/no-dynamic-require, node/global-require
    const func = require(`${tmpDir}/function${ind}.js`)

    t.deepEqual(func('en')[0], ['yes', 'no'])
    t.deepEqual(func('en')[1], ['yes', 'no'])
    t.deepEqual(func('pt')[0], ['sim', 'não'])
    t.deepEqual(func('pt')[1], ['sim', 'não'])
    t.throws(() => func('fr'))
  }
})

test('Uses the default Node bundler if no configuration object is supplied', async (t) => {
  const { files, tmpDir } = await zipNode(t, 'local-node-module')
  const requires = await getRequires({ filePath: resolve(tmpDir, 'function.js') })

  t.deepEqual(requires, ['test'])
  t.is(files[0].bundler, 'zisi')
  t.deepEqual(files[0].config, {})
})

test('Zips Rust function files', async (t) => {
  const { files, tmpDir } = await zipFixture(t, 'rust-simple', { length: 1 })

  t.true(files.every(({ runtime }) => runtime === 'rs'))

  await unzipFiles(files)

  const unzippedFile = `${tmpDir}/bootstrap`
  t.true(await pathExists(unzippedFile))

  // The library we use for unzipping does not keep executable permissions.
  // https://github.com/cthackers/adm-zip/issues/86
  // However `chmod()` is not cross-platform
  if (platform === 'linux') {
    await pChmod(unzippedFile, EXECUTABLE_PERMISSION)

    const { stdout } = await execa(unzippedFile)
    t.is(stdout, 'Hello, world!')
  }

  const tcFile = `${tmpDir}/netlify-toolchain`
  t.true(await pathExists(tcFile))
  const tc = (await pReadFile(tcFile, 'utf8')).trim()
  t.is(tc, '{"runtime":"rs"}')
})

test('Does not zip Go function files', async (t) => {
  const { files } = await zipFixture(t, 'go-simple', { length: 1 })

  t.true(files.every(({ runtime }) => runtime === 'go'))
  t.true(
    (await Promise.all(files.map(async ({ path }) => !path.endsWith('.zip') && (await pathExists(path))))).every(
      Boolean,
    ),
  )
})

test('Does not generate a sourcemap unless `nodeSourcemap` is set', async (t) => {
  const { tmpDir } = await zipNode(t, 'node-module-and-local-imports', {
    opts: { config: { '*': { nodeBundler: ESBUILD } } },
  })

  t.false(await pathExists(`${tmpDir}/function.js.map`))

  const functionSource = await pReadFile(`${tmpDir}/function.js`, 'utf8')

  t.false(functionSource.includes('sourceMappingURL'))
})

if (platform !== 'win32') {
  test('Generates a sourcemap if `nodeSourcemap` is set', async (t) => {
    const { tmpDir } = await zipNode(t, 'node-module-and-local-imports', {
      opts: { config: { '*': { nodeBundler: ESBUILD, nodeSourcemap: true } } },
    })
    const sourcemap = await pReadFile(`${tmpDir}/function.js.map`, 'utf8')
    const { sourceRoot, sources } = JSON.parse(sourcemap)

    await Promise.all(
      sources.map(async (source) => {
        const absolutePath = resolve(sourceRoot, source)

        t.true(await pathExists(absolutePath))
      }),
    )
  })
}<|MERGE_RESOLUTION|>--- conflicted
+++ resolved
@@ -1143,37 +1143,6 @@
   },
 )
 
-<<<<<<< HEAD
-testBundlers(
-  'Places all user-defined files in a `src/` sub-directory if the `experimentalHandlerV2` configuration property is not defined',
-  [ESBUILD, ESBUILD_ZISI, DEFAULT],
-  async (bundler, t) => {
-    const fixtureName = 'base_path'
-    const { tmpDir } = await zipNode(t, `${fixtureName}/netlify/functions2`, {
-      opts: {
-        basePath: join(FIXTURES_DIR, fixtureName),
-        config: {
-          '*': {
-            includedFiles: ['content/*'],
-            nodeBundler: bundler,
-          },
-        },
-      },
-    })
-
-    // eslint-disable-next-line import/no-dynamic-require, node/global-require
-    const function2Entry = require(`${tmpDir}/func2.js`)
-
-    t.true(unixify(function2Entry[0]).includes('/src/'))
-    t.false(await pathExists(`${tmpDir}/content/post1.md`))
-    t.false(await pathExists(`${tmpDir}/content/post2.md`))
-    t.false(await pathExists(`${tmpDir}/content/post3.md`))
-    t.true(await pathExists(`${tmpDir}/src/content/post1.md`))
-    t.true(await pathExists(`${tmpDir}/src/content/post2.md`))
-    t.true(await pathExists(`${tmpDir}/src/content/post3.md`))
-  },
-)
-
 testBundlers(
   'Bundles functions from multiple directories when the first argument of `zipFunctions()` is an array',
   [ESBUILD, ESBUILD_ZISI, DEFAULT],
@@ -1208,8 +1177,6 @@
   },
 )
 
-=======
->>>>>>> 000ffff7
 test('When generating a directory for a function with `archiveFormat: "none"`, it empties the directory before copying any files', async (t) => {
   const { path: tmpDir } = await getTmpDir({ prefix: 'zip-it-test' })
   const functionDirectory = join(tmpDir, 'function')
