--- conflicted
+++ resolved
@@ -1,12 +1,7 @@
 const { readFile, chmod, symlink, unlink, rename, stat, writeFile } = require('fs')
 const { tmpdir } = require('os')
-<<<<<<< HEAD
-const { join, normalize, resolve } = require('path')
+const { dirname, join, normalize, resolve } = require('path')
 const { env, platform } = require('process')
-=======
-const { dirname, join, normalize, resolve } = require('path')
-const { env, platform, versions } = require('process')
->>>>>>> 30ec7f6a
 const { promisify } = require('util')
 
 const test = require('ava')
