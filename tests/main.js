const { readFile, chmod, symlink, unlink, rename, stat, writeFile } = require('fs')
const { tmpdir } = require('os')
const { dirname, isAbsolute, join, normalize, resolve, sep } = require('path')
const { arch, env, platform } = require('process')
const { promisify } = require('util')

const test = require('ava')
const cpy = require('cpy')
const merge = require('deepmerge')
const del = require('del')
const execa = require('execa')
const makeDir = require('make-dir')
const pathExists = require('path-exists')
const sinon = require('sinon')
const { dir: getTmpDir, tmpName } = require('tmp-promise')
const unixify = require('unixify')

// We must require this file first because we need to stub it before the main
// functions are required.
// eslint-disable-next-line import/order
const shellUtils = require('../dist/utils/shell')

const shellUtilsStub = sinon.stub(shellUtils, 'runCommand')

// eslint-disable-next-line import/order
const { zipFunction, listFunctions, listFunctionsFiles } = require('..')
<<<<<<< HEAD

const { ESBUILD_LOG_LIMIT } = require('../dist/runtimes/node/bundler')
const { JS_BUNDLER_ESBUILD: ESBUILD, JS_BUNDLER_ESBUILD_ZISI, JS_BUNDLER_ZISI } = require('../dist/utils/consts')
=======
const { ESBUILD_LOG_LIMIT } = require('../src/runtimes/node/bundler')
const {
  JS_BUNDLER_ESBUILD: ESBUILD,
  JS_BUNDLER_ESBUILD_ZISI,
  JS_BUNDLER_ZISI,
  JS_BUNDLER_ESBUILD,
} = require('../src/utils/consts')
>>>>>>> 9eb9ea61

const { getRequires, zipNode, zipFixture, unzipFiles, zipCheckFunctions, FIXTURES_DIR } = require('./helpers/main')
const { computeSha1 } = require('./helpers/sha')
const { makeTestMany } = require('./helpers/test_many')

const pReadFile = promisify(readFile)
const pChmod = promisify(chmod)
const pSymlink = promisify(symlink)
const pUnlink = promisify(unlink)
const pRename = promisify(rename)
const pStat = promisify(stat)
const pWriteFile = promisify(writeFile)

const EXECUTABLE_PERMISSION = 0o755

const normalizeFiles = function (fixtureDir, { name, mainFile, runtime, extension, srcFile }) {
  const mainFileA = normalize(`${fixtureDir}/${mainFile}`)
  const srcFileA = srcFile === undefined ? {} : { srcFile: normalize(`${fixtureDir}/${srcFile}`) }
  return { name, mainFile: mainFileA, runtime, extension, ...srcFileA }
}

const getZipChecksum = async function (t, bundler) {
  const {
    files: [{ path }],
  } = await zipFixture(t, 'many-dependencies', { opts: { config: { '*': { nodeBundler: bundler } } } })
  const sha1sum = computeSha1(path)
  return sha1sum
}

test.after.always(async () => {
  if (env.ZISI_KEEP_TEMP_DIRS === undefined) {
    await del(`${tmpdir()}/zip-it-test-bundler-*`, { force: true })
  }
})

test.afterEach(() => {
  shellUtilsStub.resetHistory()
})

// Convenience method for running a test for multiple variations.
const testMany = makeTestMany(test, {
  bundler_default: {
    config: { '*': { nodeBundler: undefined } },
  },
  bundler_default_parse_esbuild: {
    config: { '*': { nodeBundler: undefined } },
    featureFlags: { parseWithEsbuild: true },
  },
  bundler_esbuild: {
    config: { '*': { nodeBundler: ESBUILD } },
  },
  bundler_esbuild_zisi: {
    config: { '*': { nodeBundler: JS_BUNDLER_ESBUILD_ZISI } },
  },
})

testMany(
  'Zips Node.js function files',
  ['bundler_default', 'bundler_esbuild', 'bundler_esbuild_zisi', 'bundler_default_parse_esbuild'],
  async (options, t) => {
    const fixtureName = 'simple'
    const { files } = await zipNode(t, fixtureName, { opts: options })

    t.is(files.length, 1)
    t.is(files[0].runtime, 'js')
    t.is(files[0].mainFile, join(FIXTURES_DIR, fixtureName, 'function.js'))
  },
)

testMany(
  'Handles Node module with native bindings (buildtime marker module)',
  ['bundler_default', 'bundler_esbuild', 'bundler_esbuild_zisi', 'bundler_default_parse_esbuild'],
  async (options, t) => {
    const bundler = options.config['*'].nodeBundler
    const fixtureDir = 'node-module-native-buildtime'
    const { files, tmpDir } = await zipNode(t, fixtureDir, {
      opts: options,
    })
    const requires = await getRequires({ filePath: resolve(tmpDir, 'function.js') })
    const normalizedRequires = new Set(requires.map(unixify))

    t.is(files.length, 1)
    t.is(files[0].runtime, 'js')

    const moduleWithNodeFile = resolve(FIXTURES_DIR, `${fixtureDir}/node_modules/module-with-node-file`)
    t.true(await pathExists(`${tmpDir}/node_modules/module-with-node-file/native.node`))
    t.true(await pathExists(`${tmpDir}/node_modules/module-with-node-file/side-file.js`))
    t.true(normalizedRequires.has('module-with-node-file'))

    const moduleWithNodeGypPath = resolve(FIXTURES_DIR, `${fixtureDir}/node_modules/module-with-node-gyp`)
    t.true(await pathExists(`${tmpDir}/node_modules/module-with-node-gyp/native.node`))
    t.true(await pathExists(`${tmpDir}/node_modules/module-with-node-gyp/side-file.js`))
    t.true(normalizedRequires.has('module-with-node-gyp'))

    const moduleWithPrebuildPath = resolve(FIXTURES_DIR, `${fixtureDir}/node_modules/module-with-prebuild`)
    t.true(await pathExists(`${tmpDir}/node_modules/module-with-prebuild/native.node`))
    t.true(await pathExists(`${tmpDir}/node_modules/module-with-prebuild/side-file.js`))
    t.true(normalizedRequires.has('module-with-prebuild'))

    // We can only detect native modules when using esbuild.
    if (bundler !== undefined) {
      t.deepEqual(files[0].nativeNodeModules, {
        'module-with-node-file': { [moduleWithNodeFile]: '3.0.0' },
        'module-with-node-gyp': { [moduleWithNodeGypPath]: '1.0.0' },
        'module-with-prebuild': { [moduleWithPrebuildPath]: '2.0.0' },
      })
    }
  },
)

testMany(
  'Handles Node module with native bindings (runtime marker module)',
  ['bundler_default', 'bundler_esbuild', 'bundler_esbuild_zisi', 'bundler_default_parse_esbuild'],
  async (options, t) => {
    const bundler = options.config['*'].nodeBundler
    const fixtureDir = 'node-module-native-runtime'
    const { files, tmpDir } = await zipNode(t, fixtureDir, {
      opts: options,
    })
    const requires = await getRequires({ filePath: resolve(tmpDir, 'function.js') })
    const normalizedRequires = new Set(requires.map(unixify))
    const modulePath = resolve(FIXTURES_DIR, `${fixtureDir}/node_modules/test`)

    t.is(files.length, 1)
    t.is(files[0].runtime, 'js')
    t.true(await pathExists(`${tmpDir}/node_modules/test/native.node`))
    t.true(await pathExists(`${tmpDir}/node_modules/test/side-file.js`))
    t.true(normalizedRequires.has('test'))

    // We can only detect native modules when using esbuild.
    if (bundler !== undefined) {
      t.deepEqual(files[0].nativeNodeModules, { test: { [modulePath]: '1.0.0' } })
    }
  },
)

testMany(
  'Can require node modules',
  ['bundler_default', 'bundler_esbuild', 'bundler_esbuild_zisi', 'bundler_default_parse_esbuild'],
  async (options, t) => {
    await zipNode(t, 'local-node-module', { opts: options })
  },
)

testMany(
  'Can require deep paths in node modules',
  ['bundler_default', 'bundler_esbuild', 'bundler_esbuild_zisi', 'bundler_default_parse_esbuild'],
  async (options, t) => {
    const { tmpDir } = await zipNode(t, 'local-node-module-deep-require', {
      opts: options,
    })

    const func = require(`${tmpDir}/function.js`)

    t.deepEqual(func, { mock: { stack: 'jam' }, stack: 'jam' })
  },
)

testMany(
  'Can require Node modules with destructuring expressions',
  ['bundler_default', 'bundler_esbuild', 'bundler_esbuild_zisi', 'bundler_default_parse_esbuild'],
  async (options, t) => {
    await zipNode(t, `local-node-module-destructure-require`, {
      opts: options,
    })
  },
)

testMany(
  'Can require scoped node modules',
  ['bundler_default', 'bundler_esbuild', 'bundler_esbuild_zisi', 'bundler_default_parse_esbuild'],
  async (options, t) => {
    await zipNode(t, 'node-module-scope', { opts: options })
  },
)

testMany(
  'Can require node modules nested files',
  ['bundler_default', 'bundler_esbuild', 'bundler_esbuild_zisi', 'bundler_default_parse_esbuild'],
  async (options, t) => {
    await zipNode(t, 'node-module-path', { opts: options })
  },
)

testMany(
  'Can require dynamically generated node modules',
  ['bundler_default', 'bundler_esbuild', 'bundler_esbuild_zisi', 'bundler_default_parse_esbuild'],
  async (options, t) => {
    await zipNode(t, 'side-module', { opts: options })
  },
)

testMany(
  'Ignore some excluded node modules',
  ['bundler_default', 'bundler_esbuild', 'bundler_esbuild_zisi', 'bundler_default_parse_esbuild'],
  async (options, t) => {
    const { tmpDir } = await zipNode(t, 'node-module-excluded', { opts: options })

    t.false(await pathExists(`${tmpDir}/node_modules/aws-sdk`))

    try {
      const func = require(`${tmpDir}/function.js`)

      func()

      t.fail('Running the function should fail due to the missing module')
    } catch (error) {
      t.is(error.code, 'MODULE_NOT_FOUND')
    }
  },
)

testMany(
  'Ignore TypeScript types',
  ['bundler_default', 'bundler_esbuild', 'bundler_esbuild_zisi', 'bundler_default_parse_esbuild'],
  async (options, t) => {
    const { tmpDir } = await zipNode(t, 'node-module-typescript-types', {
      opts: options,
    })
    t.false(await pathExists(`${tmpDir}/node_modules/@types/node`))
  },
)

testMany(
  'Throws on runtime errors',
  ['bundler_default', 'bundler_esbuild', 'bundler_esbuild_zisi', 'bundler_default_parse_esbuild'],
  async (options, t) => {
    await t.throwsAsync(zipNode(t, 'node-module-error', { opts: options }))
  },
)

testMany(
  'Throws on missing dependencies',
  ['bundler_default', 'bundler_esbuild', 'bundler_esbuild_zisi', 'bundler_default_parse_esbuild'],
  async (options, t) => {
    await t.throwsAsync(zipNode(t, 'node-module-missing', { opts: options }))
  },
)

testMany(
  'Throws on missing dependencies with no optionalDependencies',
  ['bundler_default', 'bundler_esbuild', 'bundler_esbuild_zisi', 'bundler_default_parse_esbuild'],
  async (options, t) => {
    await t.throwsAsync(zipNode(t, 'node-module-missing-package', { opts: options }))
  },
)

testMany(
  'Throws on missing conditional dependencies',
  ['bundler_default', 'bundler_esbuild', 'bundler_esbuild_zisi', 'bundler_default_parse_esbuild'],
  async (options, t) => {
    await t.throwsAsync(zipNode(t, 'node-module-missing-conditional', { opts: options }))
  },
)

testMany(
  "Throws on missing dependencies' dependencies",
  ['bundler_default', 'bundler_esbuild', 'bundler_esbuild_zisi', 'bundler_default_parse_esbuild'],
  async (options, t) => {
    await t.throwsAsync(zipNode(t, 'node-module-missing-deep', { opts: options }))
  },
)

testMany(
  'Ignore missing optional dependencies',
  ['bundler_default', 'bundler_esbuild', 'bundler_esbuild_zisi', 'bundler_default_parse_esbuild'],
  async (options, t) => {
    await zipNode(t, 'node-module-missing-optional', { opts: options })
  },
)

testMany(
  'Ignore modules conditional dependencies',
  ['bundler_default', 'bundler_esbuild', 'bundler_esbuild_zisi', 'bundler_default_parse_esbuild'],
  async (options, t) => {
    await zipNode(t, 'node-module-deep-conditional', { opts: options })
  },
)

testMany(
  'Ignore missing optional peer dependencies',
  ['bundler_default', 'bundler_esbuild', 'bundler_esbuild_zisi', 'bundler_default_parse_esbuild'],
  async (options, t) => {
    await zipNode(t, 'node-module-peer-optional', { opts: options })
  },
)

testMany(
  'Throws on missing optional peer dependencies with no peer dependencies',
  ['bundler_default', 'bundler_esbuild', 'bundler_esbuild_zisi', 'bundler_default_parse_esbuild'],
  async (options, t) => {
    await t.throwsAsync(zipNode(t, 'node-module-peer-optional-none', { opts: options }))
  },
)

testMany(
  'Throws on missing non-optional peer dependencies',
  ['bundler_default', 'bundler_esbuild', 'bundler_esbuild_zisi', 'bundler_default_parse_esbuild'],
  async (options, t) => {
    await t.throwsAsync(zipNode(t, 'node-module-peer-not-optional', { opts: options }))
  },
)

testMany(
  'Resolves dependencies from .netlify/plugins/node_modules',
  ['bundler_default', 'bundler_esbuild', 'bundler_esbuild_zisi', 'bundler_default_parse_esbuild'],
  async (options, t) => {
    await zipNode(t, 'node-module-next-image', { opts: options })
  },
)

// We persist `package.json` as `package.json.txt` in git. Otherwise ESLint
// tries to load when linting sibling JavaScript files. In this test, we
// temporarily rename it to an actual `package.json`.
testMany(
  'Throws on invalid package.json',
  ['bundler_default', 'bundler_esbuild', 'bundler_esbuild_zisi', 'bundler_default_parse_esbuild'],
  async (options, t) => {
    const fixtureDir = await tmpName({ prefix: 'zip-it-test' })
    await cpy('**', `${fixtureDir}/invalid-package-json`, {
      cwd: `${FIXTURES_DIR}/invalid-package-json`,
      parents: true,
    })

    const invalidPackageJsonDir = `${fixtureDir}/invalid-package-json`
    const srcPackageJson = `${invalidPackageJsonDir}/package.json.txt`
    const distPackageJson = `${invalidPackageJsonDir}/package.json`

    await pRename(srcPackageJson, distPackageJson)
    try {
      await t.throwsAsync(zipNode(t, 'invalid-package-json', { opts: options, fixtureDir }), {
        message: /(invalid JSON|package.json:1:1: error: Expected string but found "{")/,
      })
    } finally {
      await pRename(distPackageJson, srcPackageJson)
    }
  },
)

testMany(
  'Ignore invalid require()',
  ['bundler_default', 'bundler_esbuild', 'bundler_esbuild_zisi', 'bundler_default_parse_esbuild'],
  async (options, t) => {
    await zipNode(t, 'invalid-require', { opts: options })
  },
)

testMany('Can use dynamic import() with esbuild', ['bundler_esbuild'], async (options, t) => {
  await zipNode(t, 'dynamic-import', { opts: options })
})

testMany(
  'Can require local files',
  ['bundler_default', 'bundler_esbuild', 'bundler_esbuild_zisi', 'bundler_default_parse_esbuild'],
  async (options, t) => {
    await zipNode(t, 'local-require', { opts: options })
  },
)

testMany(
  'Can bundle functions with `.js` extension using ES Modules and feature flag ON',
  ['bundler_esbuild', 'bundler_default'],
  async (options, t) => {
    const opts = merge(options, { featureFlags: { defaultEsModulesToEsbuild: true } })

    await zipNode(t, 'local-require-esm', {
      length: 3,
      opts,
    })
  },
)

testMany(
  'Can bundle functions with `.js` extension using ES Modules and feature flag OFF',
  ['bundler_esbuild', 'bundler_default'],
  async (options, t) => {
    const bundler = options.config['*'].nodeBundler

    await (bundler === undefined
      ? t.throwsAsync(
          zipNode(t, 'local-require-esm', {
            length: 3,
            opts: merge(options, { featureFlags: { defaultEsModulesToEsbuild: false } }),
          }),
        )
      : zipNode(t, 'local-require-esm', {
          length: 3,
          opts: merge(options, { featureFlags: { defaultEsModulesToEsbuild: false } }),
        }))
  },
)

testMany(
  'Can require local files deeply',
  ['bundler_default', 'bundler_esbuild', 'bundler_esbuild_zisi', 'bundler_default_parse_esbuild'],
  async (options, t) => {
    await zipNode(t, 'local-deep-require', { opts: options })
  },
)

testMany(
  'Can require local files in the parent directories',
  ['bundler_default', 'bundler_esbuild', 'bundler_esbuild_zisi', 'bundler_default_parse_esbuild'],
  async (options, t) => {
    await zipNode(t, 'local-parent-require', { opts: options })
  },
)

testMany(
  'Ignore missing critters dependency for Next.js 10',
  ['bundler_default', 'bundler_esbuild', 'bundler_esbuild_zisi', 'bundler_default_parse_esbuild'],
  async (options, t) => {
    await zipNode(t, 'node-module-next10-critters', { opts: options })
  },
)

testMany(
  'Ignore missing critters dependency for Next.js exact version 10.0.5',
  ['bundler_default', 'bundler_esbuild', 'bundler_esbuild_zisi', 'bundler_default_parse_esbuild'],
  async (options, t) => {
    await zipNode(t, 'node-module-next10-critters-exact', { opts: options })
  },
)

testMany(
  'Ignore missing critters dependency for Next.js with range ^10.0.5',
  ['bundler_default', 'bundler_esbuild', 'bundler_esbuild_zisi', 'bundler_default_parse_esbuild'],
  async (options, t) => {
    await zipNode(t, 'node-module-next10-critters-10.0.5-range', {
      opts: options,
    })
  },
)

testMany(
  "Ignore missing critters dependency for Next.js with version='latest'",
  ['bundler_default', 'bundler_esbuild', 'bundler_esbuild_zisi', 'bundler_default_parse_esbuild'],
  async (options, t) => {
    await zipNode(t, 'node-module-next10-critters-latest', { opts: options })
  },
)

// Need to create symlinks dynamically because they sometimes get lost when
// committed on Windows
if (platform !== 'win32') {
  testMany(
    'Can require symlinks',
    ['bundler_default', 'bundler_esbuild', 'bundler_esbuild_zisi', 'bundler_default_parse_esbuild'],
    async (options, t) => {
      const fixtureDir = await tmpName({ prefix: 'zip-it-test' })
      await cpy('**', `${fixtureDir}/symlinks`, {
        cwd: `${FIXTURES_DIR}/symlinks`,
        parents: true,
      })

      const symlinkDir = `${fixtureDir}/symlinks/function`
      const symlinkFile = `${symlinkDir}/file.js`
      const targetFile = `${symlinkDir}/target.js`

      if (!(await pathExists(symlinkFile))) {
        await pSymlink(targetFile, symlinkFile)
      }

      try {
        await zipNode(t, 'symlinks', { opts: options, fixtureDir })
      } finally {
        await pUnlink(symlinkFile)
      }
    },
  )
}

testMany(
  'Can target a directory with a main file with the same name',
  ['bundler_default', 'bundler_esbuild', 'bundler_esbuild_zisi', 'bundler_default_parse_esbuild'],
  async (options, t) => {
    const fixtureName = 'directory-handler'
    const { files } = await zipNode(t, fixtureName, { opts: options })

    t.is(files[0].mainFile, join(FIXTURES_DIR, fixtureName, 'function', 'function.js'))
  },
)

testMany(
  'Can target a directory with an index.js file',
  ['bundler_default', 'bundler_esbuild', 'bundler_esbuild_zisi', 'bundler_default_parse_esbuild'],
  async (options, t) => {
    const fixtureName = 'index-handler'
    const { files, tmpDir } = await zipFixture(t, fixtureName, {
      opts: options,
    })
    await unzipFiles(files)
    t.true(require(`${tmpDir}/function.js`))
    t.is(files[0].mainFile, join(FIXTURES_DIR, fixtureName, 'function', 'index.js'))
  },
)

testMany(
  'Keeps non-required files inside the target directory',
  ['bundler_default', 'bundler_esbuild', 'bundler_esbuild_zisi', 'bundler_default_parse_esbuild'],
  async (options, t) => {
    const { tmpDir } = await zipNode(t, 'keep-dir-files', { opts: options })
    t.true(await pathExists(`${tmpDir}/function.js`))
  },
)

testMany(
  'Ignores non-required node_modules inside the target directory',
  ['bundler_default', 'bundler_esbuild', 'bundler_esbuild_zisi', 'bundler_default_parse_esbuild'],
  async (options, t) => {
    const { tmpDir } = await zipNode(t, 'ignore-dir-node-modules', {
      opts: options,
    })
    t.false(await pathExists(`${tmpDir}/node_modules`))
  },
)

testMany(
  'Ignores deep non-required node_modules inside the target directory',
  ['bundler_default', 'bundler_esbuild', 'bundler_esbuild_zisi', 'bundler_default_parse_esbuild'],
  async (options, t) => {
    const { tmpDir } = await zipNode(t, 'ignore-deep-dir-node-modules', {
      opts: options,
    })
    t.false(await pathExists(`${tmpDir}/deep/node_modules`))
  },
)

testMany(
  'Works with many dependencies',
  ['bundler_default', 'bundler_esbuild', 'bundler_esbuild_zisi', 'bundler_default_parse_esbuild'],
  async (options, t) => {
    await zipNode(t, 'many-dependencies', { opts: options })
  },
)

testMany(
  'Works with many function files',
  ['bundler_default', 'bundler_esbuild', 'bundler_esbuild_zisi', 'bundler_default_parse_esbuild'],
  async (options, t) => {
    const names = new Set(['one', 'two', 'three', 'four', 'five', 'six'])
    const { files } = await zipNode(t, 'many-functions', {
      opts: options,
      length: TEST_FUNCTIONS_LENGTH,
    })

    files.forEach(({ name }) => {
      t.true(names.has(name))
    })
  },
)

const TEST_FUNCTIONS_LENGTH = 6

testMany(
  'Produces deterministic checksums',
  ['bundler_default', 'bundler_esbuild', 'bundler_esbuild_zisi', 'bundler_default_parse_esbuild'],
  async (options, t) => {
    const bundler = options.config['*'].nodeBundler
    const [checksumOne, checksumTwo] = await Promise.all([getZipChecksum(t, bundler), getZipChecksum(t, bundler)])
    t.is(checksumOne, checksumTwo)
  },
)

testMany(
  'Throws when the source folder does not exist',
  ['bundler_default', 'bundler_esbuild', 'bundler_esbuild_zisi', 'bundler_default_parse_esbuild'],
  async (options, t) => {
    await t.throwsAsync(zipNode(t, 'does-not-exist', { opts: options }), {
      message: /Functions folder does not exist/,
    })
  },
)

testMany(
  'Works even if destination folder does not exist',
  ['bundler_default', 'bundler_esbuild', 'bundler_esbuild_zisi', 'bundler_default_parse_esbuild'],
  async (options, t) => {
    await zipNode(t, 'simple', { opts: options })
  },
)

testMany(
  'Do not consider node_modules as a function file',
  ['bundler_default', 'bundler_esbuild', 'bundler_esbuild_zisi', 'bundler_default_parse_esbuild'],
  async (options, t) => {
    await zipNode(t, 'ignore-node-modules', { opts: options })
  },
)

testMany(
  'Ignore directories without a main file',
  ['bundler_default', 'bundler_esbuild', 'bundler_esbuild_zisi', 'bundler_default_parse_esbuild'],
  async (options, t) => {
    await zipNode(t, 'ignore-directories', { opts: options })
  },
)

testMany(
  'Remove useless files',
  ['bundler_default', 'bundler_esbuild', 'bundler_esbuild_zisi', 'bundler_default_parse_esbuild'],
  async (options, t) => {
    const { tmpDir } = await zipNode(t, 'useless', { opts: options })
    t.false(await pathExists(`${tmpDir}/Desktop.ini`))
  },
)

testMany(
  'Works on empty directories',
  ['bundler_default', 'bundler_esbuild', 'bundler_esbuild_zisi', 'bundler_default_parse_esbuild'],
  async (options, t) => {
    await zipNode(t, 'empty', { opts: options, length: 0 })
  },
)

testMany(
  'Works when no package.json is present',
  ['bundler_default', 'bundler_esbuild', 'bundler_esbuild_zisi', 'bundler_default_parse_esbuild'],
  async (options, t) => {
    const fixtureDir = await tmpName({ prefix: 'zip-it-test' })
    await cpy('**', `${fixtureDir}/no-package-json`, { cwd: `${FIXTURES_DIR}/no-package-json`, parents: true })
    await zipNode(t, 'no-package-json', { opts: options, length: 1, fixtureDir })
  },
)

testMany(
  'Copies already zipped files',
  ['bundler_default', 'bundler_esbuild', 'bundler_esbuild_zisi', 'bundler_default_parse_esbuild'],
  async (options, t) => {
    const tmpDir = await tmpName({ prefix: 'zip-it-test' })
    const { files } = await zipCheckFunctions(t, 'keep-zip', { tmpDir })

    t.true(files.every(({ runtime }) => runtime === 'js'))
    t.true(
      (await Promise.all(files.map(async ({ path }) => (await pReadFile(path, 'utf8')).trim() === 'test'))).every(
        Boolean,
      ),
    )
  },
)

testMany(
  'Ignore unsupported programming languages',
  ['bundler_default', 'bundler_esbuild', 'bundler_esbuild_zisi', 'bundler_default_parse_esbuild'],
  async (options, t) => {
    await zipFixture(t, 'unsupported', { length: 0, opts: options })
  },
)

testMany(
  'Can reduce parallelism',
  ['bundler_default', 'bundler_esbuild', 'bundler_esbuild_zisi', 'bundler_default_parse_esbuild'],
  async (options, t) => {
    const opts = merge(options, { parallelLimit: 1 })

    await zipNode(t, 'simple', { length: 1, opts })
  },
)

testMany(
  'Can use zipFunction()',
  ['bundler_default', 'bundler_esbuild', 'bundler_esbuild_zisi', 'bundler_default_parse_esbuild'],
  async (options, t) => {
    const bundler = options.config['*'].nodeBundler
    const { path: tmpDir } = await getTmpDir({ prefix: 'zip-it-test' })
    const mainFile = join(FIXTURES_DIR, 'simple', 'function.js')
    const result = await zipFunction(mainFile, tmpDir, options)
    const outBundlers = { [JS_BUNDLER_ESBUILD_ZISI]: ESBUILD, undefined: JS_BUNDLER_ZISI }
    const outBundler = outBundlers[bundler] || bundler

    t.is(result.name, 'function')
    t.is(result.runtime, 'js')
    t.is(result.bundler, outBundler)
    t.is(result.mainFile, mainFile)
    t.deepEqual(result.config, bundler === undefined ? {} : { nodeBundler: outBundler })
  },
)

test('Can list function main files with listFunctions()', async (t) => {
  const fixtureDir = `${FIXTURES_DIR}/list`
  const functions = await listFunctions(fixtureDir)
  t.deepEqual(
    functions,
    [
      { name: 'test', mainFile: 'test.zip', runtime: 'js', extension: '.zip' },
      { name: 'test', mainFile: 'test.js', runtime: 'js', extension: '.js' },
      { name: 'five', mainFile: 'five/index.ts', runtime: 'js', extension: '.ts' },
      { name: 'four', mainFile: 'four.js/four.js.js', runtime: 'js', extension: '.js' },
      { name: 'one', mainFile: 'one/index.js', runtime: 'js', extension: '.js' },
      { name: 'two', mainFile: 'two/two.js', runtime: 'js', extension: '.js' },
      { name: 'test', mainFile: 'test', runtime: 'go', extension: '' },
    ].map(normalizeFiles.bind(null, fixtureDir)),
  )
})

test('Can list function main files from multiple source directories with listFunctions()', async (t) => {
  const fixtureDir = `${FIXTURES_DIR}/multiple-src-directories`
  const functions = await listFunctions([
    join(fixtureDir, '.netlify', 'internal-functions'),
    join(fixtureDir, 'netlify', 'functions'),
  ])

  t.deepEqual(
    functions,
    [
      { name: 'function', mainFile: '.netlify/internal-functions/function.js', runtime: 'js', extension: '.js' },
      {
        name: 'function_internal',
        mainFile: '.netlify/internal-functions/function_internal.js',
        runtime: 'js',
        extension: '.js',
      },
      { name: 'function', mainFile: 'netlify/functions/function.js', runtime: 'js', extension: '.js' },
      { name: 'function_user', mainFile: 'netlify/functions/function_user.js', runtime: 'js', extension: '.js' },
    ].map(normalizeFiles.bind(null, fixtureDir)),
  )
})

testMany(
  'Can list all function files with listFunctionsFiles()',
  ['bundler_default', 'bundler_esbuild', 'bundler_esbuild_zisi', 'bundler_default_parse_esbuild'],
  async (options, t) => {
    const bundler = options.config['*'].nodeBundler
    const fixtureDir = `${FIXTURES_DIR}/list`
    const functions = await listFunctionsFiles(fixtureDir, options)
    t.deepEqual(
      functions,
      [
        { name: 'test', mainFile: 'test.zip', runtime: 'js', extension: '.zip', srcFile: 'test.zip' },
        { name: 'test', mainFile: 'test.js', runtime: 'js', extension: '.js', srcFile: 'test.js' },
        { name: 'five', mainFile: 'five/index.ts', runtime: 'js', extension: '.ts', srcFile: 'five/index.ts' },
        {
          name: 'four',
          mainFile: 'four.js/four.js.js',
          runtime: 'js',
          extension: '.js',
          srcFile: 'four.js/four.js.js',
        },
        { name: 'one', mainFile: 'one/index.js', runtime: 'js', extension: '.js', srcFile: 'one/index.js' },

        // The JSON file should only be present when using the legacy bundler,
        // since esbuild will inline it within the main file.
        bundler === undefined && {
          name: 'two',
          mainFile: 'two/two.js',
          runtime: 'js',
          extension: '.json',
          srcFile: 'two/three.json',
        },
        { name: 'two', mainFile: 'two/two.js', runtime: 'js', extension: '.js', srcFile: 'two/two.js' },
        { name: 'test', mainFile: 'test', runtime: 'go', extension: '', srcFile: 'test' },
      ]
        .filter(Boolean)
        .map(normalizeFiles.bind(null, fixtureDir)),
    )
  },
)

testMany(
  'Can list all function files from multiple source directorires with listFunctionsFiles()',
  ['bundler_esbuild', 'bundler_default'],
  // eslint-disable-next-line complexity
  async (options, t) => {
    const bundler = options.config['*'].nodeBundler
    const fixtureDir = `${FIXTURES_DIR}/multiple-src-directories`
    const functions = await listFunctionsFiles(
      [join(fixtureDir, '.netlify', 'internal-functions'), join(fixtureDir, 'netlify', 'functions')],
      options,
    )

    t.deepEqual(
      functions,
      [
        {
          name: 'function',
          mainFile: '.netlify/internal-functions/function.js',
          runtime: 'js',
          extension: '.js',
          srcFile: '.netlify/internal-functions/function.js',
        },

        bundler === undefined && {
          name: 'function',
          mainFile: '.netlify/internal-functions/function.js',
          runtime: 'js',
          extension: '.js',
          srcFile: 'node_modules/test/index.js',
        },

        bundler === undefined && {
          name: 'function',
          mainFile: '.netlify/internal-functions/function.js',
          runtime: 'js',
          extension: '.json',
          srcFile: 'node_modules/test/package.json',
        },

        {
          name: 'function_internal',
          mainFile: '.netlify/internal-functions/function_internal.js',
          runtime: 'js',
          extension: '.js',
          srcFile: '.netlify/internal-functions/function_internal.js',
        },

        bundler === undefined && {
          name: 'function_internal',
          mainFile: '.netlify/internal-functions/function_internal.js',
          runtime: 'js',
          extension: '.js',
          srcFile: 'node_modules/test/index.js',
        },

        bundler === undefined && {
          name: 'function_internal',
          mainFile: '.netlify/internal-functions/function_internal.js',
          runtime: 'js',
          extension: '.json',
          srcFile: 'node_modules/test/package.json',
        },

        {
          name: 'function',
          mainFile: 'netlify/functions/function.js',
          runtime: 'js',
          extension: '.js',
          srcFile: 'netlify/functions/function.js',
        },

        bundler === undefined && {
          name: 'function',
          mainFile: 'netlify/functions/function.js',
          runtime: 'js',
          extension: '.js',
          srcFile: 'node_modules/test/index.js',
        },

        bundler === undefined && {
          name: 'function',
          mainFile: 'netlify/functions/function.js',
          runtime: 'js',
          extension: '.json',
          srcFile: 'node_modules/test/package.json',
        },

        {
          name: 'function_user',
          mainFile: 'netlify/functions/function_user.js',
          runtime: 'js',
          extension: '.js',
          srcFile: 'netlify/functions/function_user.js',
        },

        bundler === undefined && {
          name: 'function_user',
          mainFile: 'netlify/functions/function_user.js',
          runtime: 'js',
          extension: '.js',
          srcFile: 'node_modules/test/index.js',
        },

        bundler === undefined && {
          name: 'function_user',
          mainFile: 'netlify/functions/function_user.js',
          runtime: 'js',
          extension: '.json',
          srcFile: 'node_modules/test/package.json',
        },
      ]
        .filter(Boolean)
        .map(normalizeFiles.bind(null, fixtureDir)),
    )
  },
)

testMany('Zips node modules', ['bundler_default'], async (options, t) => {
  await zipNode(t, 'node-module', { opts: options })
})

testMany('Include most files from node modules', ['bundler_default'], async (options, t) => {
  const { tmpDir } = await zipNode(t, 'node-module-included', { opts: options })
  const [mapExists, htmlExists] = await Promise.all([
    pathExists(`${tmpDir}/node_modules/test/test.map`),
    pathExists(`${tmpDir}/node_modules/test/test.html`),
  ])
  t.false(mapExists)
  t.true(htmlExists)
})

testMany('Throws on missing critters dependency for Next.js 9', ['bundler_default'], async (options, t) => {
  await t.throwsAsync(zipNode(t, 'node-module-next9-critters', { opts: options }))
})

testMany(
  'Includes specific Next.js dependencies when using next-on-netlify',
  ['bundler_default'],
  async (options, t) => {
    const { tmpDir } = await zipNode(t, 'node-module-next-on-netlify', {
      opts: options,
    })
    const [constantsExists, semverExists, otherExists, indexExists] = await Promise.all([
      pathExists(`${tmpDir}/node_modules/next/dist/next-server/lib/constants.js`),
      pathExists(`${tmpDir}/node_modules/next/dist/compiled/semver.js`),
      pathExists(`${tmpDir}/node_modules/next/dist/other.js`),
      pathExists(`${tmpDir}/node_modules/next/index.js`),
    ])
    t.true(constantsExists)
    t.true(semverExists)
    t.false(otherExists)
    t.false(indexExists)
  },
)

testMany(
  'Includes all Next.js dependencies when not using next-on-netlify',
  ['bundler_default'],
  async (options, t) => {
    const { tmpDir } = await zipNode(t, 'node-module-next', { opts: options })
    const [constantsExists, semverExists, otherExists, indexExists] = await Promise.all([
      pathExists(`${tmpDir}/node_modules/next/dist/next-server/lib/constants.js`),
      pathExists(`${tmpDir}/node_modules/next/dist/compiled/semver.js`),
      pathExists(`${tmpDir}/node_modules/next/dist/other.js`),
      pathExists(`${tmpDir}/node_modules/next/index.js`),
    ])
    t.true(constantsExists)
    t.true(semverExists)
    t.true(otherExists)
    t.true(indexExists)
  },
)

testMany('Inlines node modules in the bundle', ['bundler_esbuild'], async (options, t) => {
  const { tmpDir } = await zipNode(t, 'node-module-included-try-catch', {
    opts: options,
  })
  const requires = await getRequires({ filePath: resolve(tmpDir, 'function.js') })

  t.false(requires.includes('test'))
  t.false(await pathExists(`${tmpDir}/node_modules/test`))
})

testMany(
  'Does not inline node modules and includes them in a `node_modules` directory if they are defined in `externalNodeModules`',
  ['bundler_esbuild'],
  async (options, t) => {
    const opts = merge(options, {
      config: {
        function: {
          externalNodeModules: ['test'],
        },
      },
    })
    const { tmpDir } = await zipNode(t, 'node-module-included-try-catch', {
      opts,
    })
    const requires = await getRequires({ filePath: resolve(tmpDir, 'function.js') })

    t.true(requires.includes('test'))
    t.true(await pathExists(`${tmpDir}/node_modules/test`))
  },
)

testMany(
  'Does not inline node modules and excludes them from the bundle if they are defined in `ignoredNodeModules`',
  ['bundler_esbuild'],
  async (options, t) => {
    const opts = merge(options, {
      config: {
        function: {
          ignoredNodeModules: ['test'],
        },
      },
    })
    const { tmpDir } = await zipNode(t, 'node-module-included-try-catch', {
      opts,
    })
    const requires = await getRequires({ filePath: resolve(tmpDir, 'function.js') })

    t.true(requires.includes('test'))
    t.false(await pathExists(`${tmpDir}/node_modules/test`))
  },
)

testMany(
  'Include most files from node modules present in `externalNodeModules`',
  ['bundler_esbuild'],
  async (options, t) => {
    const opts = merge(options, {
      config: {
        function: {
          externalNodeModules: ['test'],
        },
      },
    })
    const { tmpDir } = await zipNode(t, 'node-module-included', {
      opts,
    })
    const [mapExists, htmlExists] = await Promise.all([
      pathExists(`${tmpDir}/node_modules/test/test.map`),
      pathExists(`${tmpDir}/node_modules/test/test.html`),
    ])
    t.false(mapExists)
    t.true(htmlExists)
  },
)

testMany(
  'Does not throw if one of the modules defined in `externalNodeModules` does not exist',
  ['bundler_esbuild'],
  async (options, t) => {
    const opts = merge(options, {
      config: {
        function: {
          externalNodeModules: ['i-do-not-exist'],
        },
      },
    })
    const { tmpDir } = await zipNode(t, 'node-module-included-try-catch', {
      opts,
    })

    t.false(await pathExists(`${tmpDir}/node_modules/i-do-not-exist`))
  },
)

testMany(
  'Exposes the main export of `node-fetch` when imported using `require()`',
  ['bundler_default', 'bundler_esbuild', 'bundler_esbuild_zisi', 'bundler_default_parse_esbuild'],
  async (options, t) => {
    const { files, tmpDir } = await zipFixture(t, 'node-fetch', { opts: options })
    await unzipFiles(files)
    t.true(typeof require(`${tmpDir}/function.js`) === 'function')
  },
)

testMany(
  '{name}/{name}.js takes precedence over {name}.js and {name}/index.js',
  ['bundler_default', 'bundler_esbuild', 'bundler_esbuild_zisi', 'bundler_default_parse_esbuild'],
  async (options, t) => {
    const { files, tmpDir } = await zipFixture(t, 'conflicting-names-1', {
      opts: options,
    })
    await unzipFiles(files)
    t.is(require(`${tmpDir}/function.js`), 'function-js-file-in-directory')
  },
)

testMany(
  '{name}/index.js takes precedence over {name}.js',
  ['bundler_default', 'bundler_esbuild', 'bundler_esbuild_zisi', 'bundler_default_parse_esbuild'],
  async (options, t) => {
    const { files, tmpDir } = await zipFixture(t, 'conflicting-names-2', {
      opts: options,
    })
    await unzipFiles(files)
    t.is(require(`${tmpDir}/function.js`), 'index-js-file-in-directory')
  },
)

testMany(
  '{name}/index.js takes precedence over {name}/index.ts',
  ['bundler_default', 'bundler_esbuild', 'bundler_esbuild_zisi', 'bundler_default_parse_esbuild'],
  async (options, t) => {
    const { files, tmpDir } = await zipFixture(t, 'conflicting-names-3', {
      opts: options,
    })
    await unzipFiles(files)
    t.is(require(`${tmpDir}/function.js`).type, 'index-js-file-in-directory')
  },
)

testMany(
  '{name}.js takes precedence over {name}.ts',
  ['bundler_default', 'bundler_esbuild', 'bundler_esbuild_zisi', 'bundler_default_parse_esbuild'],
  async (options, t) => {
    const { files, tmpDir } = await zipFixture(t, 'conflicting-names-4', {
      opts: options,
    })
    await unzipFiles(files)
    t.is(require(`${tmpDir}/function.js`).type, 'function-js-file')
  },
)

testMany(
  '{name}.js takes precedence over {name}.zip',
  ['bundler_default', 'bundler_esbuild', 'bundler_esbuild_zisi', 'bundler_default_parse_esbuild'],
  async (options, t) => {
    const { files, tmpDir } = await zipFixture(t, 'conflicting-names-5', {
      opts: options,
    })
    await unzipFiles(files)
    t.is(require(`${tmpDir}/function.js`).type, 'function-js-file')
  },
)

testMany(
  'Handles a TypeScript function ({name}.ts)',
  ['bundler_default', 'bundler_esbuild', 'bundler_esbuild_zisi', 'bundler_default_parse_esbuild'],
  async (options, t) => {
    const { files, tmpDir } = await zipFixture(t, 'node-typescript', {
      opts: options,
    })
    await unzipFiles(files)
    t.true(typeof require(`${tmpDir}/function.js`).type === 'string')
  },
)

testMany(
  'Handles a TypeScript function ({name}/{name}.ts)',
  ['bundler_default', 'bundler_esbuild', 'bundler_esbuild_zisi', 'bundler_default_parse_esbuild'],
  async (options, t) => {
    const { files, tmpDir } = await zipFixture(t, 'node-typescript-directory-1', {
      opts: options,
    })
    await unzipFiles(files)
    t.true(typeof require(`${tmpDir}/function.js`).type === 'string')
  },
)

testMany(
  'Handles a TypeScript function ({name}/index.ts)',
  ['bundler_default', 'bundler_esbuild', 'bundler_esbuild_zisi', 'bundler_default_parse_esbuild'],
  async (options, t) => {
    const { files, tmpDir } = await zipFixture(t, 'node-typescript-directory-2', {
      opts: options,
    })
    await unzipFiles(files)
    t.true(typeof require(`${tmpDir}/function.js`).type === 'string')
  },
)

testMany(
  'Handles a TypeScript function with imports',
  ['bundler_default', 'bundler_esbuild', 'bundler_esbuild_zisi', 'bundler_default_parse_esbuild'],
  async (options, t) => {
    const { files, tmpDir } = await zipFixture(t, 'node-typescript-with-imports', {
      opts: options,
    })
    await unzipFiles(files)
    t.true(typeof require(`${tmpDir}/function.js`).type === 'string')
  },
)

testMany(
  'Handles a JavaScript function ({name}.mjs, {name}/{name}.mjs, {name}/index.mjs)',
  ['bundler_esbuild', 'bundler_default'],
  async (options, t) => {
    const { files, tmpDir } = await zipFixture(t, 'node-mjs', {
      length: 3,
      opts: options,
    })

    await unzipFiles(files)

    t.is(files.length, 3)
    files.forEach((file) => {
      t.is(file.bundler, 'esbuild')
    })

    t.true(require(`${tmpDir}/func1.js`).handler())
    t.true(require(`${tmpDir}/func2.js`).handler())
    t.true(require(`${tmpDir}/func3.js`).handler())
  },
)

testMany(
  'Loads a tsconfig.json placed in the same directory as the function',
  ['bundler_default', 'bundler_esbuild', 'bundler_esbuild_zisi', 'bundler_default_parse_esbuild'],
  async (options, t) => {
    const { files, tmpDir } = await zipFixture(t, 'node-typescript-tsconfig-sibling', {
      opts: options,
    })
    await unzipFiles(files)
    t.true(require(`${tmpDir}/function.js`).value)
  },
)

testMany(
  'Loads a tsconfig.json placed in a parent directory',
  ['bundler_default', 'bundler_esbuild', 'bundler_esbuild_zisi', 'bundler_default_parse_esbuild'],
  async (options, t) => {
    const { files, tmpDir } = await zipFixture(t, 'node-typescript-tsconfig-parent/functions', {
      opts: options,
    })
    await unzipFiles(files)
    t.true(require(`${tmpDir}/function.js`).value)
  },
)

testMany(
  'Respects the target defined in the config over a `target` property defined in tsconfig',
  ['bundler_esbuild', 'bundler_default'],
  async (options, t) => {
    const { files, tmpDir } = await zipFixture(t, 'node-typescript-tsconfig-target/functions', {
      opts: options,
    })
    await unzipFiles(files)

    const result = require(`${tmpDir}/function.js`)

    // We want to assert that the `target` specified in the tsconfig file (es5)
    // was overridden by our own target. It's not easy to assert that without
    // parsing the generated file, and evem then we're subject to failures due
    // to internal changes in esbuild. The best we can do here is assert that
    // the bundling was successful and the return values are what we expect,
    // because the bundling should fail if the ES5 target is being used, since
    // esbuild can't currently transpile object destructuring down to ES5.
    t.is(result.foo, true)
    t.is(result.bar, false)
    t.deepEqual(result.others, { baz: true })
  },
)

test('Limits the amount of log lines produced by esbuild', async (t) => {
  const { path: tmpDir } = await getTmpDir({ prefix: 'zip-it-test' })
  const binaryPath = resolve(__dirname, '../dist/bin.js')
  const fixturePath = join(FIXTURES_DIR, 'esbuild-log-limit')

  try {
    await execa('node', [binaryPath, fixturePath, tmpDir, `--config.*.nodeBundler=esbuild`])

    t.fail('Bundling should have thrown')
  } catch (error) {
    const logCount = (error.stderr.match(/require\('module-\d+'\)/g) || []).length

    t.true(logCount <= ESBUILD_LOG_LIMIT)
    t.true(error.stderr.includes(`${ESBUILD_LOG_LIMIT} of 13 errors shown`))
  }
})

// We're not running this test for the `DEFAULT` bundler — not because it's not
// supported, but because the legacy bundler doesn't use any of the available
// configuration properties and therefore there is nothing we could test.
testMany(
  'Applies the configuration parameters supplied in the `config` property and returns the config in the response',
  ['bundler_esbuild'],
  async (options, t) => {
    const opts = merge(options, {
      config: {
        '*': {
          externalNodeModules: ['test-1'],
        },

        function_one: {
          externalNodeModules: ['test-3'],
        },

        'function_*': {
          externalNodeModules: ['test-2'],
        },
      },
    })
    const { files, tmpDir } = await zipNode(t, 'config-apply-1', { length: 3, opts })
    const requires = await Promise.all([
      getRequires({ filePath: resolve(tmpDir, 'another_function.js') }),
      getRequires({ filePath: resolve(tmpDir, 'function_two.js') }),
      getRequires({ filePath: resolve(tmpDir, 'function_one.js') }),
    ])

    t.deepEqual(requires[0], ['test-1'])
    t.deepEqual(requires[1], ['test-1', 'test-2'])
    t.deepEqual(requires[2], ['test-1', 'test-2', 'test-3'])

    const matches = ['another_function.zip', 'function_two.zip', 'function_one.zip'].map((zipName) =>
      // eslint-disable-next-line max-nested-callbacks
      files.find(({ path }) => path.endsWith(zipName)),
    )

    t.deepEqual(matches[0].config, { externalNodeModules: ['test-1'], nodeBundler: 'esbuild' })
    t.deepEqual(matches[1].config, { externalNodeModules: ['test-1', 'test-2'], nodeBundler: 'esbuild' })
    t.deepEqual(matches[2].config, { externalNodeModules: ['test-1', 'test-2', 'test-3'], nodeBundler: 'esbuild' })
  },
)

testMany(
  'Ignores `undefined` values when computing the configuration object for a function',
  ['bundler_esbuild'],
  async (options, t) => {
    const externalNodeModules = ['test-1', 'test-2', 'test-3']
    const opts = merge(options, {
      config: {
        '*': {
          externalNodeModules,
        },

        function_one: {
          externalNodeModules: undefined,
          nodeBundler: undefined,
        },
      },
    })
    const { files, tmpDir } = await zipNode(t, 'config-apply-1', { length: 3, opts })
    const requires = await Promise.all([
      getRequires({ filePath: resolve(tmpDir, 'another_function.js') }),
      getRequires({ filePath: resolve(tmpDir, 'function_two.js') }),
      getRequires({ filePath: resolve(tmpDir, 'function_one.js') }),
    ])

    t.deepEqual(requires[0], externalNodeModules)
    t.deepEqual(requires[1], externalNodeModules)
    t.deepEqual(requires[2], externalNodeModules)

    const matches = ['another_function.zip', 'function_two.zip', 'function_one.zip'].map((zipName) =>
      // eslint-disable-next-line max-nested-callbacks
      files.find(({ path }) => path.endsWith(zipName)),
    )

    t.deepEqual(matches[0].config, { externalNodeModules, nodeBundler: 'esbuild' })
    t.deepEqual(matches[1].config, { externalNodeModules, nodeBundler: 'esbuild' })
    t.deepEqual(matches[2].config, { externalNodeModules, nodeBundler: 'esbuild' })
  },
)

testMany(
  'Generates a directory if `archiveFormat` is set to `none`',
  ['bundler_default', 'bundler_esbuild', 'bundler_esbuild_zisi', 'bundler_default_parse_esbuild'],
  async (options, t) => {
    const opts = merge(options, {
      archiveFormat: 'none',
    })
    const { files } = await zipNode(t, 'node-module-included', {
      opts,
    })

    const functionEntry = require(`${files[0].path}/function.js`)

    t.true(functionEntry)
  },
)

testMany(
  'Includes in the bundle any paths matched by a `included_files` glob',
  ['bundler_default', 'bundler_esbuild', 'bundler_esbuild_zisi', 'bundler_default_parse_esbuild'],
  async (options, t) => {
    const fixtureName = 'included_files'
    const opts = merge(options, {
      config: {
        '*': {
          includedFiles: ['content/*', '!content/post3.md'],
          includedFilesBasePath: join(FIXTURES_DIR, fixtureName),
        },
      },
    })
    const { tmpDir } = await zipNode(t, `${fixtureName}/netlify/functions`, {
      opts,
    })

    const func = require(`${tmpDir}/func1.js`)

    const { body: body1 } = await func.handler({ queryStringParameters: { name: 'post1' } })
    const { body: body2 } = await func.handler({ queryStringParameters: { name: 'post2' } })
    const { body: body3 } = await func.handler({ queryStringParameters: { name: 'post3' } })

    t.true(body1.includes('Hello from the other side'))
    t.true(body2.includes("I must've called a thousand times"))
    t.true(body3.includes('Uh-oh'))

    t.true(await pathExists(`${tmpDir}/content/post1.md`))
    t.true(await pathExists(`${tmpDir}/content/post2.md`))
    t.false(await pathExists(`${tmpDir}/content/post3.md`))
  },
)

test('Generates a bundle for the Node runtime version specified in the `nodeVersion` config property', async (t) => {
  // Using the optional catch binding feature to assert that the bundle is
  // respecting the Node version supplied.
  // - in Node <10 we should see `try {} catch (e) {}`
  // - in Node >= 10 we should see `try {} catch {}`
  const { files: node8Files } = await zipNode(t, 'node-module-optional-catch-binding', {
    opts: { archiveFormat: 'none', config: { '*': { nodeBundler: ESBUILD, nodeVersion: '8.x' } } },
  })

  const node8Function = await pReadFile(`${node8Files[0].path}/src/function.js`, 'utf8')

  t.regex(node8Function, /catch \(\w+\) {/)

  const { files: node12Files } = await zipNode(t, 'node-module-optional-catch-binding', {
    opts: { archiveFormat: 'none', config: { '*': { nodeBundler: ESBUILD, nodeVersion: '12.x' } } },
  })

  const node12Function = await pReadFile(`${node12Files[0].path}/src/function.js`, 'utf8')

  t.regex(node12Function, /catch {/)
})

testMany(
  'Returns an `inputs` property with all the imported paths',
  ['bundler_default', 'bundler_esbuild', 'bundler_esbuild_zisi', 'bundler_default_parse_esbuild'],
  async (options, t) => {
    const fixtureName = 'node-module-and-local-imports'
    const { files, tmpDir } = await zipNode(t, fixtureName, {
      opts: options,
    })

    t.true(files[0].inputs.includes(join(FIXTURES_DIR, fixtureName, 'function.js')))
    t.true(files[0].inputs.includes(join(FIXTURES_DIR, fixtureName, 'lib', 'file1.js')))
    t.true(files[0].inputs.includes(join(FIXTURES_DIR, fixtureName, 'lib2', 'file2.js')))
    t.true(files[0].inputs.includes(join(FIXTURES_DIR, fixtureName, 'node_modules', 'test', 'index.js')))
    t.true(files[0].inputs.includes(join(FIXTURES_DIR, fixtureName, 'node_modules', 'test-child', 'index.js')))

    t.false(files[0].inputs.includes(join(FIXTURES_DIR, fixtureName, 'lib2', 'unused_file.js')))

    // Tree-shaking of node modules only happens with esbuild.
    if (files[0].bundler === 'esbuild') {
      t.false(files[0].inputs.includes(join(FIXTURES_DIR, fixtureName, 'node_modules', 'test', 'unused_file.js')))
      t.false(files[0].inputs.includes(join(FIXTURES_DIR, fixtureName, 'node_modules', 'test-child', 'unused_file.js')))
    }

    const functionEntry = require(`${tmpDir}/function.js`)

    t.true(functionEntry)
  },
)

testMany(
  'Places all user-defined files at the root of the target directory',
  ['bundler_default', 'bundler_esbuild', 'bundler_esbuild_zisi', 'bundler_default_parse_esbuild'],
  async (options, t) => {
    const fixtureName = 'base_path'
    const opts = merge(options, {
      basePath: join(FIXTURES_DIR, fixtureName),
      config: {
        '*': {
          includedFiles: ['content/*'],
        },
      },
    })
    const { tmpDir } = await zipNode(t, `${fixtureName}/netlify/functions1`, {
      opts,
    })

    const function1Entry = require(`${tmpDir}/func1.js`)

    // The function should not be on a `src/` namespace.
    t.false(unixify(function1Entry[0]).includes('/src/'))
    t.false(await pathExists(`${tmpDir}/src/func1.js`))
    t.true(await pathExists(`${tmpDir}/content/post1.md`))
    t.true(await pathExists(`${tmpDir}/content/post2.md`))
    t.true(await pathExists(`${tmpDir}/content/post3.md`))
    t.false(await pathExists(`${tmpDir}/src/content/post1.md`))
    t.false(await pathExists(`${tmpDir}/src/content/post2.md`))
    t.false(await pathExists(`${tmpDir}/src/content/post3.md`))
  },
)

testMany(
  'Places all user-defined files in a `src/` sub-directory if there is a naming conflict with the entry file',
  ['bundler_esbuild', 'bundler_default'],
  async (options, t) => {
    const fixtureName = 'base_path'
    const opts = merge(options, {
      basePath: join(FIXTURES_DIR, fixtureName),
      config: {
        '*': {
          includedFiles: ['content/*', 'func2.js'],
        },
      },
    })
    const { tmpDir } = await zipNode(t, `${fixtureName}/netlify/functions2`, {
      opts,
    })

    const function2Entry = require(`${tmpDir}/func2.js`)

    // The function should be on a `src/` namespace because there's a conflict
    // with the /func2.js path present in `includedFiles`.
    t.true(unixify(function2Entry[0]).includes('/src/'))
    t.true(await pathExists(`${tmpDir}/src/func2.js`))
    t.false(await pathExists(`${tmpDir}/content/post1.md`))
    t.false(await pathExists(`${tmpDir}/content/post2.md`))
    t.false(await pathExists(`${tmpDir}/content/post3.md`))
    t.true(await pathExists(`${tmpDir}/src/content/post1.md`))
    t.true(await pathExists(`${tmpDir}/src/content/post2.md`))
    t.true(await pathExists(`${tmpDir}/src/content/post3.md`))
  },
)

testMany(
  'Bundles functions from multiple directories when the first argument of `zipFunctions()` is an array',
  ['bundler_esbuild', 'bundler_default'],
  async (options, t) => {
    const fixtureName = 'multiple-src-directories'
    const pathInternal = `${fixtureName}/.netlify/internal-functions`
    const pathUser = `${fixtureName}/netlify/functions`
    const opts = merge(options, {
      basePath: join(FIXTURES_DIR, fixtureName),
    })
    const { files, tmpDir } = await zipNode(t, [pathInternal, pathUser], {
      length: 3,
      opts,
    })

    const functionCommon = require(`${tmpDir}/function.js`)
    const functionInternal = require(`${tmpDir}/function_internal.js`)
    const functionUser = require(`${tmpDir}/function_user.js`)

    // Functions from rightmost directories in the array take precedence.
    t.is(functionCommon, 'user')
    t.is(functionInternal, 'internal')
    t.is(functionUser, 'user')

    const functionCommonEntry = files.find(({ name }) => name === 'function')
    const functionInternalEntry = files.find(({ name }) => name === 'function_internal')
    const functionUserEntry = files.find(({ name }) => name === 'function_user')

    t.not(functionCommonEntry, undefined)
    t.not(functionInternalEntry, undefined)
    t.not(functionUserEntry, undefined)

    t.is(dirname(functionCommonEntry.mainFile), resolve(join(__dirname, 'fixtures', pathUser)))
    t.is(dirname(functionInternalEntry.mainFile), resolve(join(__dirname, 'fixtures', pathInternal)))
    t.is(dirname(functionUserEntry.mainFile), resolve(join(__dirname, 'fixtures', pathUser)))
  },
)

test('When generating a directory for a function with `archiveFormat: "none"`, it empties the directory before copying any files', async (t) => {
  const { path: tmpDir } = await getTmpDir({ prefix: 'zip-it-test' })
  const functionDirectory = join(tmpDir, 'function')

  await makeDir(functionDirectory)

  const testFilePath = join(functionDirectory, 'some-file.js')

  await pWriteFile(testFilePath, 'module.exports = true')

  await zipFunction(`${FIXTURES_DIR}/simple/function.js`, tmpDir, {
    archiveFormat: 'none',
  })

  const functionEntry = require(`${functionDirectory}/function.js`)

  t.true(functionEntry)

  await t.throwsAsync(pStat(testFilePath))
})

test('Throws an error if the `archiveFormat` property contains an invalid value`', async (t) => {
  await t.throwsAsync(
    zipNode(t, 'node-module-included', {
      opts: { archiveFormat: 'gzip' },
    }),
    { message: `Invalid archive format: gzip` },
  )
})

testMany(
  'Adds `type: "functionsBundling"` to user errors (esbuild)',
  ['bundler_default_parse_esbuild', 'bundler_esbuild'],
  async (options, t) => {
    const bundler = options.config['*'].nodeBundler

    try {
      await zipNode(t, 'node-syntax-error', {
        opts: options,
      })

      t.fail('Bundling should have thrown')
    } catch (error) {
      const { customErrorInfo } = error

      t.is(customErrorInfo.type, 'functionsBundling')
      t.is(customErrorInfo.location.bundler, bundler === JS_BUNDLER_ESBUILD ? ESBUILD : JS_BUNDLER_ZISI)
      t.is(customErrorInfo.location.functionName, 'function')
      t.is(customErrorInfo.location.runtime, 'js')
    }
  },
)

test('Returns a list of all modules with dynamic imports in a `nodeModulesWithDynamicImports` property', async (t) => {
  const fixtureName = 'node-module-dynamic-import'
  const { files } = await zipNode(t, fixtureName, {
    opts: { basePath: join(FIXTURES_DIR, fixtureName), config: { '*': { nodeBundler: ESBUILD } } },
  })

  t.is(files[0].nodeModulesWithDynamicImports.length, 2)
  t.true(files[0].nodeModulesWithDynamicImports.includes('test-two'))
  t.true(files[0].nodeModulesWithDynamicImports.includes('test-three'))
})

test('Returns an empty list of modules with dynamic imports if the modules are missing a `package.json`', async (t) => {
  const { files } = await zipNode(t, 'node-module-dynamic-import-invalid', {
    opts: { config: { '*': { nodeBundler: ESBUILD } } },
  })

  t.is(files[0].nodeModulesWithDynamicImports.length, 0)
})

test('Leaves dynamic imports untouched when the `processDynamicNodeImports` configuration property is `false`', async (t) => {
  const fixtureName = 'node-module-dynamic-import-template-literal'
  const { tmpDir } = await zipNode(t, fixtureName, {
    opts: {
      basePath: join(FIXTURES_DIR, fixtureName),
      config: { '*': { nodeBundler: ESBUILD, processDynamicNodeImports: false } },
    },
  })
  const functionSource = await pReadFile(`${tmpDir}/function.js`, 'utf8')

  /* eslint-disable no-template-curly-in-string */
  t.true(functionSource.includes('const require1 = require(`./files/${number}.js`);'))
  t.true(functionSource.includes('const require2 = require(`./files/${number}`);'))
  t.true(functionSource.includes('const require3 = require(`./files/${parent.child}`);'))
  t.true(functionSource.includes('const require4 = require(`./files/${arr[0]}`);'))
  t.true(functionSource.includes('const require5 = require(`./files/${number.length > 0 ? number : "uh-oh"}`);'))
  /* eslint-enable no-template-curly-in-string */
})

test('Adds a runtime shim and includes the files needed for dynamic imports using a template literal', async (t) => {
  const fixtureName = 'node-module-dynamic-import-template-literal'
  const { files, tmpDir } = await zipNode(t, fixtureName, {
    opts: {
      basePath: join(FIXTURES_DIR, fixtureName),
      config: { '*': { nodeBundler: ESBUILD } },
    },
  })

  const func = require(`${tmpDir}/function.js`)
  const values = func('one')
  const expectedLength = 5

  // eslint-disable-next-line unicorn/new-for-builtins
  t.deepEqual(values, Array(expectedLength).fill(true))
  t.throws(() => func('two'))
  t.is(files[0].nodeModulesWithDynamicImports.length, 0)
})

test('Leaves dynamic imports untouched when the files required to resolve the expression cannot be packaged at build time', async (t) => {
  const fixtureName = 'node-module-dynamic-import-unresolvable'
  const { tmpDir } = await zipNode(t, fixtureName, {
    opts: {
      basePath: join(FIXTURES_DIR, fixtureName),
      config: { '*': { nodeBundler: ESBUILD } },
    },
  })
  const functionSource = await pReadFile(`${tmpDir}/function.js`, 'utf8')

  t.true(functionSource.includes('const require1 = require(number)'))
  // eslint-disable-next-line no-template-curly-in-string
  t.true(functionSource.includes('const require2 = require(`${number}.json`);'))
  t.true(functionSource.includes('const require3 = require(foo(number));'))
})

test('Adds a runtime shim and includes the files needed for dynamic imports using an expression built with the `+` operator', async (t) => {
  const fixtureName = 'node-module-dynamic-import-2'
  const { tmpDir } = await zipNode(t, fixtureName, {
    opts: {
      basePath: join(FIXTURES_DIR, fixtureName),
      config: { '*': { nodeBundler: ESBUILD } },
    },
  })

  const func = require(`${tmpDir}/function.js`)

  t.deepEqual(func('en')[0], ['yes', 'no'])
  t.deepEqual(func('en')[1], ['yes', 'no'])
  t.deepEqual(func('pt')[0], ['sim', 'não'])
  t.deepEqual(func('pt')[1], ['sim', 'não'])
  t.throws(() => func('fr'))
})

test('The dynamic import runtime shim handles files in nested directories', async (t) => {
  const fixtureName = 'node-module-dynamic-import-4'
  const { tmpDir } = await zipNode(t, fixtureName, {
    opts: {
      basePath: join(FIXTURES_DIR, fixtureName),
      config: { '*': { nodeBundler: ESBUILD } },
    },
  })

  const func = require(`${tmpDir}/function.js`)

  t.deepEqual(func('en')[0], ['yes', 'no'])
  t.deepEqual(func('en')[1], ['yes', 'no'])
  t.deepEqual(func('pt')[0], ['sim', 'não'])
  t.deepEqual(func('pt')[1], ['sim', 'não'])
  t.deepEqual(func('nested/es')[0], ['sí', 'no'])
  t.deepEqual(func('nested/es')[1], ['sí', 'no'])
  t.throws(() => func('fr'))
})

test('The dynamic import runtime shim handles files in nested directories when using `archiveType: "none"`', async (t) => {
  const fixtureName = 'node-module-dynamic-import-4'
  const { tmpDir } = await zipNode(t, fixtureName, {
    opts: {
      archiveFormat: 'none',
      basePath: join(FIXTURES_DIR, fixtureName),
      config: { '*': { nodeBundler: ESBUILD } },
    },
  })

  const func = require(`${tmpDir}/function/function.js`)

  t.deepEqual(func('en')[0], ['yes', 'no'])
  t.deepEqual(func('en')[1], ['yes', 'no'])
  t.deepEqual(func('pt')[0], ['sim', 'não'])
  t.deepEqual(func('pt')[1], ['sim', 'não'])
  t.deepEqual(func('nested/es')[0], ['sí', 'no'])
  t.deepEqual(func('nested/es')[1], ['sí', 'no'])
  t.throws(() => func('fr'))
})

test('Negated files in `included_files` are excluded from the bundle even if they match a dynamic import expression', async (t) => {
  const fixtureName = 'node-module-dynamic-import-2'
  const { tmpDir } = await zipNode(t, fixtureName, {
    opts: {
      basePath: join(FIXTURES_DIR, fixtureName),
      config: { '*': { includedFiles: ['!lang/en.*'], nodeBundler: ESBUILD } },
    },
  })

  const func = require(`${tmpDir}/function.js`)

  t.deepEqual(func('pt')[0], ['sim', 'não'])
  t.deepEqual(func('pt')[1], ['sim', 'não'])
  t.throws(() => func('en'))
})

test('Creates dynamic import shims for functions with the same name and same shim contents with no naming conflicts', async (t) => {
  const FUNCTION_COUNT = 30
  const fixtureName = 'node-module-dynamic-import-3'

  const { tmpDir } = await zipNode(t, fixtureName, {
    length: FUNCTION_COUNT,
    opts: {
      basePath: join(FIXTURES_DIR, fixtureName),
      config: { '*': { nodeBundler: ESBUILD } },
    },
  })

  for (let ind = 1; ind <= FUNCTION_COUNT; ind++) {
    const func = require(`${tmpDir}/function${ind}.js`)

    t.deepEqual(func('en')[0], ['yes', 'no'])
    t.deepEqual(func('en')[1], ['yes', 'no'])
    t.deepEqual(func('pt')[0], ['sim', 'não'])
    t.deepEqual(func('pt')[1], ['sim', 'não'])
    t.throws(() => func('fr'))
  }
})

test('Creates dynamic import shims for functions using `zipFunction`', async (t) => {
  const { path: tmpDir } = await getTmpDir({ prefix: 'zip-it-test' })
  const fixtureDir = join(FIXTURES_DIR, 'node-module-dynamic-import-2')
  const result = await zipFunction(join(fixtureDir, 'function.js'), tmpDir, {
    basePath: fixtureDir,
    config: { '*': { nodeBundler: 'esbuild' } },
  })

  await unzipFiles([result])

  const func = require(`${tmpDir}/function.js`)

  t.deepEqual(func('en')[0], ['yes', 'no'])
  t.deepEqual(func('en')[1], ['yes', 'no'])
  t.deepEqual(func('pt')[0], ['sim', 'não'])
  t.deepEqual(func('pt')[1], ['sim', 'não'])
  t.throws(() => func('fr'))
})

test('Uses the default Node bundler if no configuration object is supplied', async (t) => {
  const { files, tmpDir } = await zipNode(t, 'local-node-module')
  const requires = await getRequires({ filePath: resolve(tmpDir, 'function.js') })

  t.deepEqual(requires, ['test'])
  t.is(files[0].bundler, 'zisi')
  t.deepEqual(files[0].config, {})
})

test('Zips Rust function files', async (t) => {
  const { files, tmpDir } = await zipFixture(t, 'rust-simple', { length: 1 })

  t.true(files.every(({ runtime }) => runtime === 'rs'))

  await unzipFiles(files)

  const unzippedFile = `${tmpDir}/bootstrap`
  t.true(await pathExists(unzippedFile))

  // The library we use for unzipping does not keep executable permissions.
  // https://github.com/cthackers/adm-zip/issues/86
  // However `chmod()` is not cross-platform
  if (platform === 'linux') {
    await pChmod(unzippedFile, EXECUTABLE_PERMISSION)

    const { stdout } = await execa(unzippedFile)
    t.is(stdout, 'Hello, world!')
  }

  const tcFile = `${tmpDir}/netlify-toolchain`
  t.true(await pathExists(tcFile))
  const tc = (await pReadFile(tcFile, 'utf8')).trim()
  t.is(tc, '{"runtime":"rs"}')
})

test('Does not zip Go function files', async (t) => {
  const { files } = await zipFixture(t, 'go-simple', { length: 1 })

  t.true(files.every(({ runtime }) => runtime === 'go'))
  t.true(
    (await Promise.all(files.map(async ({ path }) => !path.endsWith('.zip') && (await pathExists(path))))).every(
      Boolean,
    ),
  )
})

test.serial('Does not build Go functions from source if the `buildGoSource` feature flag is not enabled', async (t) => {
  shellUtilsStub.callsFake((...args) => pWriteFile(args[1][2], ''))

  const fixtureName = 'go-source-multiple'
  const { files } = await zipFixture(t, fixtureName, { length: 0 })

  t.is(files.length, 0)
  t.is(shellUtilsStub.callCount, 0)
})

test.serial('Builds Go functions from source if the `buildGoSource` feature flag is enabled', async (t) => {
  shellUtilsStub.callsFake((...args) => pWriteFile(args[1][2], ''))

  const fixtureName = 'go-source-multiple'
  const { files } = await zipFixture(t, fixtureName, {
    length: 2,
    opts: {
      featureFlags: {
        buildGoSource: true,
      },
    },
  })

  t.is(shellUtilsStub.callCount, 2)

  const { args: call1 } = shellUtilsStub.getCall(0)
  const { args: call2 } = shellUtilsStub.getCall(1)

  t.is(call1[0], 'go')
  t.is(call1[1][0], 'build')
  t.is(call1[1][1], '-o')
  t.true(call1[1][2].endsWith(`${sep}go-func-1`))
  t.is(call1[2].env.CGO_ENABLED, '0')
  t.is(call1[2].env.GOOS, 'linux')

  t.is(files[0].mainFile, join(FIXTURES_DIR, fixtureName, 'go-func-1', 'main.go'))
  t.is(files[0].name, 'go-func-1')
  t.is(files[0].runtime, 'go')

  t.is(call2[0], 'go')
  t.is(call2[1][0], 'build')
  t.is(call2[1][1], '-o')
  t.true(call2[1][2].endsWith(`${sep}go-func-2`))
  t.is(call2[2].env.CGO_ENABLED, '0')
  t.is(call2[2].env.GOOS, 'linux')

  t.is(files[1].mainFile, join(FIXTURES_DIR, fixtureName, 'go-func-2', 'go-func-2.go'))
  t.is(files[1].name, 'go-func-2')
  t.is(files[1].runtime, 'go')
})

test.serial('Adds `type: "functionsBundling"` to errors resulting from compiling Go binaries', async (t) => {
  shellUtilsStub.callsFake(() => {
    throw new Error('Fake error')
  })

  try {
    await zipFixture(t, 'go-source', {
      opts: {
        featureFlags: {
          buildGoSource: true,
        },
      },
    })

    t.fail('Expected catch block')
  } catch (error) {
    t.deepEqual(error.customErrorInfo, {
      type: 'functionsBundling',
      location: { functionName: 'go-func-1', runtime: 'go' },
    })
  }
})

test.serial(
  'Does not build Rust functions from source if the `buildRustSource` feature flag is not enabled',
  async (t) => {
    shellUtilsStub.callsFake((...args) => pWriteFile(args[1][2], ''))

    const fixtureName = 'rust-source-multiple'
    const { files } = await zipFixture(t, fixtureName, { length: 0 })

    t.is(files.length, 0)
    t.is(shellUtilsStub.callCount, 0)
  },
)

test.serial('Builds Rust functions from source if the `buildRustSource` feature flag is enabled', async (t) => {
  const targetDirectory = await tmpName({ prefix: `zip-it-test-rust-function-[name]` })
  const tmpDirectory = await tmpName({ prefix: `zip-it-test-` })

  shellUtilsStub.callsFake(async (...args) => {
    const [rootCommand, , { cwd, env: environment } = {}] = args

    if (rootCommand === 'cargo') {
      const directory = join(environment.CARGO_TARGET_DIR, args[1][2], 'release')
      const binaryPath = join(directory, 'hello')

      if (cwd.endsWith('rust-func-1')) {
        t.is(dirname(environment.CARGO_TARGET_DIR), dirname(tmpDirectory))
      }

      if (cwd.endsWith('rust-func-2')) {
        t.is(environment.CARGO_TARGET_DIR, targetDirectory.replace('[name]', 'rust-func-2'))
      }

      await makeDir(directory)

      return pWriteFile(binaryPath, '')
    }
  })

  const fixtureName = 'rust-source-multiple'
  const { files } = await zipFixture(t, fixtureName, {
    length: 2,
    opts: {
      config: {
        'rust-func-2': {
          rustTargetDirectory: targetDirectory,
        },
      },
      featureFlags: {
        buildRustSource: true,
      },
    },
  })

  t.is(files.length, 2)
  t.is(shellUtilsStub.callCount, 3)

  const { args: call1 } = shellUtilsStub.getCall(0)
  const { args: call2 } = shellUtilsStub.getCall(1)
  const { args: call3 } = shellUtilsStub.getCall(1)

  t.is(call1[0], 'rustup')
  t.is(call1[1][0], 'target')
  t.is(call1[1][1], 'add')
  t.is(call1[1][2], 'x86_64-unknown-linux-musl')

  t.is(call2[0], 'cargo')
  t.is(call2[1][0], 'build')
  t.is(call2[1][1], '--target')
  t.is(call2[1][2], 'x86_64-unknown-linux-musl')

  t.is(call2[0], call3[0])
  t.is(call2[1][0], call3[1][0])
  t.is(call2[1][1], call3[1][1])
  t.is(call2[1][2], call3[1][2])

  t.is(files[0].mainFile, join(FIXTURES_DIR, fixtureName, 'rust-func-1', 'src', 'main.rs'))
  t.is(files[0].name, 'rust-func-1')
  t.is(files[0].runtime, 'rs')

  t.is(files[1].mainFile, join(FIXTURES_DIR, fixtureName, 'rust-func-2', 'src', 'main.rs'))
  t.is(files[1].name, 'rust-func-2')
  t.is(files[1].runtime, 'rs')
})

test.serial('Adds `type: "functionsBundling"` to errors resulting from compiling Rust binaries', async (t) => {
  shellUtilsStub.callsFake((...args) => {
    if (args[0] === 'cargo') {
      throw new Error('Fake error')
    }
  })

  try {
    await zipFixture(t, 'rust-source', {
      opts: {
        featureFlags: {
          buildRustSource: true,
        },
      },
    })

    t.fail('Expected catch block')
  } catch (error) {
    t.deepEqual(error.customErrorInfo, {
      type: 'functionsBundling',
      location: { functionName: 'rust-func-1', runtime: 'rs' },
    })
  }
})

test.serial('Throws an error with an informative message when the Rust toolchain is missing', async (t) => {
  shellUtilsStub.callsFake(() => {
    throw new Error('Fake error')
  })

  try {
    await zipFixture(t, 'rust-source', {
      opts: {
        featureFlags: {
          buildRustSource: true,
        },
      },
    })

    t.fail('Expected catch block')
  } catch (error) {
    t.true(error.message.startsWith('There is no Rust toolchain installed'))
    t.deepEqual(error.customErrorInfo, {
      type: 'functionsBundling',
      location: { functionName: 'rust-func-1', runtime: 'rs' },
    })
  }
})

test('Does not generate a sourcemap unless `nodeSourcemap` is set', async (t) => {
  const { tmpDir } = await zipNode(t, 'node-module-and-local-imports', {
    opts: { config: { '*': { nodeBundler: ESBUILD } } },
  })

  t.false(await pathExists(`${tmpDir}/function.js.map`))

  const functionSource = await pReadFile(`${tmpDir}/function.js`, 'utf8')

  t.false(functionSource.includes('sourceMappingURL'))
})

if (platform !== 'win32') {
  test('Generates a sourcemap if `nodeSourcemap` is set', async (t) => {
    const { tmpDir } = await zipNode(t, 'node-module-and-local-imports', {
      opts: { config: { '*': { nodeBundler: ESBUILD, nodeSourcemap: true } } },
    })
    const sourcemap = await pReadFile(`${tmpDir}/function.js.map`, 'utf8')
    const { sourceRoot, sources } = JSON.parse(sourcemap)

    await Promise.all(
      sources.map(async (source) => {
        const absolutePath = resolve(sourceRoot, source)

        t.true(await pathExists(absolutePath))
      }),
    )
  })
}

test('Creates a manifest file with the list of created functions if the `manifest` property is supplied', async (t) => {
  const FUNCTIONS_COUNT = 6
  const { path: tmpDir } = await getTmpDir({ prefix: 'zip-it-test' })
  const manifestPath = join(tmpDir, 'manifest.json')
  const { files } = await zipNode(t, 'many-functions', {
    length: FUNCTIONS_COUNT,
    opts: { manifest: manifestPath },
  })

  const manifest = require(manifestPath)

  t.is(manifest.version, 1)
  t.is(manifest.system.arch, arch)
  t.is(manifest.system.platform, platform)
  t.is(typeof manifest.timestamp, 'number')

  manifest.functions.forEach((fn, index) => {
    const file = files[index]

    t.true(isAbsolute(fn.path))
    t.is(fn.mainFile, file.mainFile)
    t.is(fn.name, file.name)
    t.is(fn.runtime, file.runtime)
    t.is(fn.path, file.path)
  })
})

testMany('Correctly follows node_modules via symlink', ['bundler_esbuild'], async (options, t) => {
  const { tmpDir } = await zipNode(t, 'node-module-symlinks', {
    opts: options,
  })

  const isEven = require(`${tmpDir}/function`)
  t.is(isEven(2), '2 is even')
})<|MERGE_RESOLUTION|>--- conflicted
+++ resolved
@@ -24,19 +24,14 @@
 
 // eslint-disable-next-line import/order
 const { zipFunction, listFunctions, listFunctionsFiles } = require('..')
-<<<<<<< HEAD
 
 const { ESBUILD_LOG_LIMIT } = require('../dist/runtimes/node/bundler')
-const { JS_BUNDLER_ESBUILD: ESBUILD, JS_BUNDLER_ESBUILD_ZISI, JS_BUNDLER_ZISI } = require('../dist/utils/consts')
-=======
-const { ESBUILD_LOG_LIMIT } = require('../src/runtimes/node/bundler')
 const {
   JS_BUNDLER_ESBUILD: ESBUILD,
   JS_BUNDLER_ESBUILD_ZISI,
   JS_BUNDLER_ZISI,
   JS_BUNDLER_ESBUILD,
-} = require('../src/utils/consts')
->>>>>>> 9eb9ea61
+} = require('../dist/utils/consts')
 
 const { getRequires, zipNode, zipFixture, unzipFiles, zipCheckFunctions, FIXTURES_DIR } = require('./helpers/main')
 const { computeSha1 } = require('./helpers/sha')
