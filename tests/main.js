const { readFile, chmod, symlink, unlink, rename, stat, writeFile } = require('fs')
const { tmpdir } = require('os')
const { basename, dirname, isAbsolute, join, normalize, resolve, sep } = require('path')
const { arch, env, platform, version: nodeVersion } = require('process')
const { promisify } = require('util')

const test = require('ava')
const cpy = require('cpy')
const merge = require('deepmerge')
const del = require('del')
const execa = require('execa')
const makeDir = require('make-dir')
const pEvery = require('p-every')
const pathExists = require('path-exists')
const semver = require('semver')
const sinon = require('sinon')
const sortOn = require('sort-on')
const { dir: getTmpDir, tmpName } = require('tmp-promise')
const unixify = require('unixify')

require('source-map-support').install()

// We must require this file first because we need to stub it before the main
// functions are required.
// eslint-disable-next-line import/order
const shellUtils = require('../dist/utils/shell')

const shellUtilsStub = sinon.stub(shellUtils, 'runCommand')

// eslint-disable-next-line import/order
const { zipFunction, listFunctions, listFunctionsFiles } = require('..')

const { ESBUILD_LOG_LIMIT } = require('../dist/runtimes/node/bundlers/esbuild/bundler')

const { getRequires, zipNode, zipFixture, unzipFiles, zipCheckFunctions, FIXTURES_DIR } = require('./helpers/main')
const { computeSha1 } = require('./helpers/sha')
const { makeTestMany } = require('./helpers/test_many')

const pReadFile = promisify(readFile)
const pChmod = promisify(chmod)
const pSymlink = promisify(symlink)
const pUnlink = promisify(unlink)
const pRename = promisify(rename)
const pStat = promisify(stat)
const pWriteFile = promisify(writeFile)

const EXECUTABLE_PERMISSION = 0o755

const normalizeFiles = function (fixtureDir, { name, mainFile, runtime, extension, srcFile }) {
  const mainFileA = normalize(`${fixtureDir}/${mainFile}`)
  const srcFileA = srcFile === undefined ? {} : { srcFile: normalize(`${fixtureDir}/${srcFile}`) }
  return { name, mainFile: mainFileA, runtime, extension, ...srcFileA }
}

const getZipChecksum = async function (t, bundler) {
  const {
    files: [{ path }],
  } = await zipFixture(t, 'many-dependencies', { opts: { config: { '*': { nodeBundler: bundler } } } })
  const sha1sum = computeSha1(path)
  return sha1sum
}

test.after.always(async () => {
  if (env.ZISI_KEEP_TEMP_DIRS === undefined) {
    await del(`${tmpdir()}/zip-it-test-bundler-*`, { force: true })
  }
})

test.afterEach(() => {
  shellUtilsStub.resetHistory()
})

// Convenience method for running a test for multiple variations.
const testMany = makeTestMany(test, {
  bundler_default: {
    config: { '*': { nodeBundler: undefined } },
  },
  bundler_default_nft: {
    config: { '*': { nodeBundler: undefined } },
    featureFlags: { traceWithNft: true },
  },
  bundler_esbuild: {
    config: { '*': { nodeBundler: 'esbuild' } },
  },
  bundler_esbuild_zisi: {
    config: { '*': { nodeBundler: 'esbuild_zisi' } },
  },
  bundler_nft: {
    config: { '*': { nodeBundler: 'nft' } },
  },
})

const getNodeBundlerString = (variation) => {
  switch (variation) {
    case 'bundler_esbuild':
    case 'bundler_esbuild_zisi':
      return 'esbuild'

    case 'bundler_nft':
    case 'bundler_default_nft':
      return 'nft'

    default:
      return 'zisi'
  }
}

testMany(
  'Zips Node.js function files',
  ['bundler_default', 'bundler_esbuild', 'bundler_esbuild_zisi', 'bundler_default_nft', 'bundler_nft'],
  async (options, t) => {
    const fixtureName = 'simple'
    const { files } = await zipNode(t, fixtureName, { opts: options })

    t.is(files.length, 1)
    t.is(files[0].runtime, 'js')
    t.is(files[0].mainFile, join(FIXTURES_DIR, fixtureName, 'function.js'))
  },
)

testMany(
  'Handles Node module with native bindings (buildtime marker module)',
  ['bundler_default', 'bundler_esbuild', 'bundler_esbuild_zisi', 'bundler_default_nft', 'bundler_nft'],
  async (options, t) => {
    const bundler = options.config['*'].nodeBundler
    const fixtureDir = 'node-module-native-buildtime'
    const { files, tmpDir } = await zipNode(t, fixtureDir, {
      opts: options,
    })
    const requires = await getRequires({ filePath: resolve(tmpDir, 'function.js') })
    const normalizedRequires = new Set(requires.map(unixify))

    t.is(files.length, 1)
    t.is(files[0].runtime, 'js')

    const moduleWithNodeFile = resolve(FIXTURES_DIR, `${fixtureDir}/node_modules/module-with-node-file`)
    t.true(await pathExists(`${tmpDir}/node_modules/module-with-node-file/native.node`))
    t.true(await pathExists(`${tmpDir}/node_modules/module-with-node-file/side-file.js`))
    t.true(normalizedRequires.has('module-with-node-file'))

    const moduleWithNodeGypPath = resolve(FIXTURES_DIR, `${fixtureDir}/node_modules/module-with-node-gyp`)
    t.true(await pathExists(`${tmpDir}/node_modules/module-with-node-gyp/native.node`))
    t.true(await pathExists(`${tmpDir}/node_modules/module-with-node-gyp/side-file.js`))
    t.true(normalizedRequires.has('module-with-node-gyp'))

    const moduleWithPrebuildPath = resolve(FIXTURES_DIR, `${fixtureDir}/node_modules/module-with-prebuild`)
    t.true(await pathExists(`${tmpDir}/node_modules/module-with-prebuild/native.node`))
    t.true(await pathExists(`${tmpDir}/node_modules/module-with-prebuild/side-file.js`))
    t.true(normalizedRequires.has('module-with-prebuild'))

    // We can only detect native modules when using esbuild.
    if (bundler === 'esbuild' || bundler === 'esbuild_zisi') {
      t.deepEqual(files[0].nativeNodeModules, {
        'module-with-node-file': { [moduleWithNodeFile]: '3.0.0' },
        'module-with-node-gyp': { [moduleWithNodeGypPath]: '1.0.0' },
        'module-with-prebuild': { [moduleWithPrebuildPath]: '2.0.0' },
      })
    }
  },
)

testMany(
  'Handles Node module with native bindings (runtime marker module)',
  ['bundler_default', 'bundler_esbuild', 'bundler_esbuild_zisi', 'bundler_default_nft', 'bundler_nft'],
  async (options, t) => {
    const bundler = options.config['*'].nodeBundler
    const fixtureDir = 'node-module-native-runtime'
    const { files, tmpDir } = await zipNode(t, fixtureDir, {
      opts: options,
    })
    const requires = await getRequires({ filePath: resolve(tmpDir, 'function.js') })
    const normalizedRequires = new Set(requires.map(unixify))
    const modulePath = resolve(FIXTURES_DIR, `${fixtureDir}/node_modules/test`)

    t.is(files.length, 1)
    t.is(files[0].runtime, 'js')
    t.true(await pathExists(`${tmpDir}/node_modules/test/native.node`))
    t.true(await pathExists(`${tmpDir}/node_modules/test/side-file.js`))
    t.true(normalizedRequires.has('test'))

    // We can only detect native modules when using esbuild.
    if (bundler === 'esbuild' || bundler === 'esbuild_zisi') {
      t.deepEqual(files[0].nativeNodeModules, { test: { [modulePath]: '1.0.0' } })
    }
  },
)

testMany(
  'Can require node modules',
  ['bundler_default', 'bundler_esbuild', 'bundler_esbuild_zisi', 'bundler_default_nft', 'bundler_nft'],
  async (options, t) => {
    await zipNode(t, 'local-node-module', { opts: options })
  },
)

testMany(
  'Can require deep paths in node modules',
  ['bundler_default', 'bundler_esbuild', 'bundler_esbuild_zisi', 'bundler_default_nft', 'bundler_nft'],
  async (options, t) => {
    const { tmpDir } = await zipNode(t, 'local-node-module-deep-require', {
      opts: options,
    })

    const func = require(`${tmpDir}/function.js`)

    t.deepEqual(func, { mock: { stack: 'jam' }, stack: 'jam' })
  },
)

testMany(
  'Can require Node modules with destructuring expressions',
  ['bundler_default', 'bundler_esbuild', 'bundler_esbuild_zisi', 'bundler_default_nft', 'bundler_nft'],
  async (options, t) => {
    await zipNode(t, `local-node-module-destructure-require`, {
      opts: options,
    })
  },
)

testMany(
  'Can require scoped node modules',
  ['bundler_default', 'bundler_esbuild', 'bundler_esbuild_zisi', 'bundler_default_nft', 'bundler_nft'],
  async (options, t) => {
    await zipNode(t, 'node-module-scope', { opts: options })
  },
)

testMany(
  'Can require node modules nested files',
  ['bundler_default', 'bundler_esbuild', 'bundler_esbuild_zisi', 'bundler_default_nft', 'bundler_nft'],
  async (options, t) => {
    await zipNode(t, 'node-module-path', { opts: options })
  },
)

testMany(
  'Can require dynamically generated node modules',
  ['bundler_default', 'bundler_esbuild', 'bundler_esbuild_zisi', 'bundler_default_nft', 'bundler_nft'],
  async (options, t) => {
    await zipNode(t, 'side-module', { opts: options })
  },
)

testMany(
  'Ignore some excluded node modules',
  ['bundler_default', 'bundler_esbuild', 'bundler_esbuild_zisi', 'bundler_default_nft', 'bundler_nft'],
  async (options, t) => {
    const fixtureName = 'node-module-excluded'
    const opts = merge(options, {
      basePath: join(FIXTURES_DIR, fixtureName),
    })
    const { tmpDir } = await zipNode(t, fixtureName, { opts })

    t.false(await pathExists(`${tmpDir}/node_modules/aws-sdk`))

    try {
      const func = require(`${tmpDir}/function.js`)

      func()

      t.fail('Running the function should fail due to the missing module')
    } catch (error) {
      t.is(error.code, 'MODULE_NOT_FOUND')
    }
  },
)

testMany(
  'Ignore TypeScript types',
  ['bundler_default', 'bundler_esbuild', 'bundler_esbuild_zisi', 'bundler_default_nft', 'bundler_nft'],
  async (options, t) => {
    const { tmpDir } = await zipNode(t, 'node-module-typescript-types', {
      opts: options,
    })
    t.false(await pathExists(`${tmpDir}/node_modules/@types/node`))
  },
)

testMany(
  'Throws on runtime errors',
  ['bundler_default', 'bundler_esbuild', 'bundler_esbuild_zisi', 'bundler_default_nft', 'bundler_nft'],
  async (options, t) => {
    await t.throwsAsync(zipNode(t, 'node-module-error', { opts: options }))
  },
)

testMany(
  'Throws on missing dependencies',
  ['bundler_default', 'bundler_esbuild', 'bundler_esbuild_zisi', 'bundler_default_nft', 'bundler_nft'],
  async (options, t) => {
    await t.throwsAsync(zipNode(t, 'node-module-missing', { opts: options }))
  },
)

testMany(
  'Throws on missing dependencies with no optionalDependencies',
  ['bundler_default', 'bundler_esbuild', 'bundler_esbuild_zisi', 'bundler_default_nft', 'bundler_nft'],
  async (options, t) => {
    await t.throwsAsync(zipNode(t, 'node-module-missing-package', { opts: options }))
  },
)

testMany(
  'Throws on missing conditional dependencies',
  ['bundler_default', 'bundler_esbuild', 'bundler_esbuild_zisi', 'bundler_default_nft', 'bundler_nft'],
  async (options, t) => {
    await t.throwsAsync(zipNode(t, 'node-module-missing-conditional', { opts: options }))
  },
)

testMany(
  "Throws on missing dependencies' dependencies",
  ['bundler_default', 'bundler_esbuild', 'bundler_esbuild_zisi', 'bundler_default_nft', 'bundler_nft'],
  async (options, t) => {
    await t.throwsAsync(zipNode(t, 'node-module-missing-deep', { opts: options }))
  },
)

testMany(
  'Ignore missing optional dependencies',
  ['bundler_default', 'bundler_esbuild', 'bundler_esbuild_zisi', 'bundler_default_nft', 'bundler_nft'],
  async (options, t) => {
    await zipNode(t, 'node-module-missing-optional', { opts: options })
  },
)

testMany(
  'Ignore modules conditional dependencies',
  ['bundler_default', 'bundler_esbuild', 'bundler_esbuild_zisi', 'bundler_default_nft', 'bundler_nft'],
  async (options, t) => {
    await zipNode(t, 'node-module-deep-conditional', { opts: options })
  },
)

testMany(
  'Ignore missing optional peer dependencies',
  ['bundler_default', 'bundler_esbuild', 'bundler_esbuild_zisi', 'bundler_default_nft', 'bundler_nft'],
  async (options, t) => {
    await zipNode(t, 'node-module-peer-optional', { opts: options })
  },
)

testMany(
  'Throws on missing optional peer dependencies with no peer dependencies',
  ['bundler_default', 'bundler_esbuild', 'bundler_esbuild_zisi', 'bundler_default_nft', 'bundler_nft'],
  async (options, t) => {
    await t.throwsAsync(zipNode(t, 'node-module-peer-optional-none', { opts: options }))
  },
)

testMany(
  'Throws on missing non-optional peer dependencies',
  ['bundler_default', 'bundler_esbuild', 'bundler_esbuild_zisi', 'bundler_default_nft', 'bundler_nft'],
  async (options, t) => {
    await t.throwsAsync(zipNode(t, 'node-module-peer-not-optional', { opts: options }))
  },
)

testMany(
  'Resolves dependencies from .netlify/plugins/node_modules when using `zipFunctions()`',
  ['bundler_default', 'bundler_esbuild', 'bundler_esbuild_zisi', 'bundler_default_nft', 'bundler_nft'],
  async (options, t) => {
    await zipNode(t, 'node-module-next-image', { opts: options })
  },
)

testMany(
  'Resolves dependencies from .netlify/plugins/node_modules when using `zipFunction()`',
  ['bundler_default', 'bundler_esbuild', 'bundler_esbuild_zisi', 'bundler_default_nft', 'bundler_nft'],
  async (options, t) => {
    const { path: tmpDir } = await getTmpDir({ prefix: 'zip-it-test' })
    const mainFile = join(FIXTURES_DIR, 'node-module-next-image', 'function', 'function.js')
    const result = await zipFunction(mainFile, tmpDir, options)

    await unzipFiles([result])

    const func = require(join(tmpDir, 'function.js'))

    t.true(func)
  },
)

// We persist `package.json` as `package.json.txt` in git. Otherwise ESLint
// tries to load when linting sibling JavaScript files. In this test, we
// temporarily rename it to an actual `package.json`.
testMany(
  'Throws on invalid package.json',
  ['bundler_default', 'bundler_esbuild', 'bundler_esbuild_zisi'],
  async (options, t) => {
    const fixtureDir = await tmpName({ prefix: 'zip-it-test' })
    await cpy('**', `${fixtureDir}/invalid-package-json`, {
      cwd: `${FIXTURES_DIR}/invalid-package-json`,
      parents: true,
    })

    const invalidPackageJsonDir = `${fixtureDir}/invalid-package-json`
    const srcPackageJson = `${invalidPackageJsonDir}/package.json.txt`
    const distPackageJson = `${invalidPackageJsonDir}/package.json`

    await pRename(srcPackageJson, distPackageJson)
    try {
      await t.throwsAsync(zipNode(t, 'invalid-package-json', { opts: options, fixtureDir }), {
        message: /(invalid JSON|package.json:1:1: error: Expected string but found "{")/,
      })
    } finally {
      await pRename(distPackageJson, srcPackageJson)
    }
  },
)

testMany(
  'Ignore invalid require()',
  ['bundler_default', 'bundler_esbuild', 'bundler_esbuild_zisi', 'bundler_default_nft', 'bundler_nft'],
  async (options, t) => {
    await zipNode(t, 'invalid-require', { opts: options })
  },
)

testMany('Can use dynamic import() with esbuild', ['bundler_esbuild'], async (options, t) => {
  await zipNode(t, 'dynamic-import', { opts: options })
})

testMany(
  'Can require local files',
  ['bundler_default', 'bundler_esbuild', 'bundler_esbuild_zisi', 'bundler_default_nft', 'bundler_nft'],
  async (options, t) => {
    await zipNode(t, 'local-require', { opts: options })
  },
)

testMany(
  'Can bundle functions with `.js` extension using ES Modules',
  ['bundler_esbuild', 'bundler_nft'],
  async (options, t) => {
    const length = 4
    const fixtureName = 'local-require-esm'
    const opts = merge(options, {
      basePath: `${FIXTURES_DIR}/${fixtureName}`,
      featureFlags: { defaultEsModulesToEsbuild: false },
    })
    const { files, tmpDir } = await zipFixture(t, 'local-require-esm', {
      length,
      opts,
    })

    await unzipFiles(files, (path) => `${path}/../${basename(path)}_out`)

    const func1 = () => require(join(tmpDir, 'function.zip_out', 'function.js'))
    const func2 = () => require(join(tmpDir, 'function_cjs.zip_out', 'function_cjs.js'))
    const func3 = () => require(join(tmpDir, 'function_export_only.zip_out', 'function_export_only.js'))
    const func4 = () => require(join(tmpDir, 'function_import_only.zip_out', 'function_import_only.js'))

    // Dynamic imports are not supported in Node <13.2.0.
    if (semver.gte(nodeVersion, '13.2.0')) {
      t.is(await func2()(), 0)
    }

    t.is(func1().ZERO, 0)
    t.is(typeof func3().howdy, 'string')
    t.deepEqual(func4(), {})
  },
)

testMany(
  'Can bundle functions with `.js` extension using ES Modules when `archiveType` is `none`',
  ['bundler_esbuild', 'bundler_nft'],
  async (options, t) => {
    const length = 4
    const fixtureName = 'local-require-esm'
    const opts = merge(options, {
      archiveFormat: 'none',
      basePath: `${FIXTURES_DIR}/${fixtureName}`,
      featureFlags: { defaultEsModulesToEsbuild: false },
    })
    const { tmpDir } = await zipFixture(t, 'local-require-esm', {
      length,
      opts,
    })

    const func1 = () => require(join(tmpDir, 'function', 'function.js'))
    const func2 = () => require(join(tmpDir, 'function_cjs', 'function_cjs.js'))
    const func3 = () => require(join(tmpDir, 'function_export_only', 'function_export_only.js'))
    const func4 = () => require(join(tmpDir, 'function_import_only', 'function_import_only.js'))

    // Dynamic imports are not supported in Node <13.2.0.
    if (semver.gte(nodeVersion, '13.2.0')) {
      t.is(await func2()(), 0)
    }

    t.is(func1().ZERO, 0)
    t.is(typeof func3().howdy, 'string')
    t.deepEqual(func4(), {})
  },
)

testMany(
  'Can bundle CJS functions that import ESM files with an `import()` expression',
  ['bundler_esbuild', 'bundler_nft'],
  async (options, t) => {
    const fixtureName = 'node-cjs-importing-mjs'
    const { files, tmpDir } = await zipFixture(t, fixtureName, {
      opts: options,
    })

    await unzipFiles(files)

    const func = require(join(tmpDir, 'function.js'))

    // Dynamic imports were added in Node v13.2.0.
    if (semver.gte(nodeVersion, '13.2.0')) {
      const { body, statusCode } = await func.handler()

      t.is(body, 'Hello world')
      t.is(statusCode, 200)
    }
  },
)

testMany(
  'Can require local files deeply',
  ['bundler_default', 'bundler_esbuild', 'bundler_esbuild_zisi', 'bundler_default_nft', 'bundler_nft'],
  async (options, t) => {
    await zipNode(t, 'local-deep-require', { opts: options })
  },
)

testMany(
  'Can require local files in the parent directories',
  ['bundler_default', 'bundler_esbuild', 'bundler_esbuild_zisi', 'bundler_default_nft', 'bundler_nft'],
  async (options, t) => {
    await zipNode(t, 'local-parent-require', { opts: options })
  },
)

testMany(
  'Ignore missing critters dependency for Next.js 10',
  ['bundler_default', 'bundler_esbuild', 'bundler_esbuild_zisi', 'bundler_default_nft', 'bundler_nft'],
  async (options, t) => {
    await zipNode(t, 'node-module-next10-critters', { opts: options })
  },
)

testMany(
  'Ignore missing critters dependency for Next.js exact version 10.0.5',
  ['bundler_default', 'bundler_esbuild', 'bundler_esbuild_zisi', 'bundler_default_nft', 'bundler_nft'],
  async (options, t) => {
    await zipNode(t, 'node-module-next10-critters-exact', { opts: options })
  },
)

testMany(
  'Ignore missing critters dependency for Next.js with range ^10.0.5',
  ['bundler_default', 'bundler_esbuild', 'bundler_esbuild_zisi', 'bundler_default_nft', 'bundler_nft'],
  async (options, t) => {
    await zipNode(t, 'node-module-next10-critters-10.0.5-range', {
      opts: options,
    })
  },
)

testMany(
  "Ignore missing critters dependency for Next.js with version='latest'",
  ['bundler_default', 'bundler_esbuild', 'bundler_esbuild_zisi', 'bundler_default_nft', 'bundler_nft'],
  async (options, t) => {
    await zipNode(t, 'node-module-next10-critters-latest', { opts: options })
  },
)

// Need to create symlinks dynamically because they sometimes get lost when
// committed on Windows
if (platform !== 'win32') {
  testMany(
    'Can require symlinks',
    ['bundler_default', 'bundler_esbuild', 'bundler_esbuild_zisi', 'bundler_default_nft', 'bundler_nft'],
    async (options, t) => {
      const fixtureDir = await tmpName({ prefix: 'zip-it-test' })
      const opts = merge(options, {
        basePath: `${fixtureDir}/symlinks`,
      })
      await cpy('**', `${fixtureDir}/symlinks`, {
        cwd: `${FIXTURES_DIR}/symlinks`,
        parents: true,
      })

      const symlinkDir = `${fixtureDir}/symlinks/function`
      const symlinkFile = `${symlinkDir}/file.js`
      const targetFile = `${symlinkDir}/target.js`

      if (!(await pathExists(symlinkFile))) {
        await pSymlink(targetFile, symlinkFile)
      }

      try {
        await zipNode(t, 'symlinks', { opts, fixtureDir })
      } finally {
        await pUnlink(symlinkFile)
      }
    },
  )
}

testMany(
  'Can target a directory with a main file with the same name',
  ['bundler_default', 'bundler_esbuild', 'bundler_esbuild_zisi', 'bundler_default_nft', 'bundler_nft'],
  async (options, t) => {
    const fixtureName = 'directory-handler'
    const { files } = await zipNode(t, fixtureName, { opts: options })

    t.is(files[0].mainFile, join(FIXTURES_DIR, fixtureName, 'function', 'function.js'))
  },
)

testMany(
  'Can target a directory with an index.js file',
  ['bundler_default', 'bundler_esbuild', 'bundler_esbuild_zisi', 'bundler_default_nft', 'bundler_nft'],
  async (options, t) => {
    const fixtureName = 'index-handler'
    const { files, tmpDir } = await zipFixture(t, fixtureName, {
      opts: options,
    })
    await unzipFiles(files)
    t.true(require(`${tmpDir}/function.js`))
    t.is(files[0].mainFile, join(FIXTURES_DIR, fixtureName, 'function', 'index.js'))
  },
)

testMany(
  'Keeps non-required files inside the target directory',
  ['bundler_default', 'bundler_esbuild', 'bundler_esbuild_zisi', 'bundler_default_nft', 'bundler_nft'],
  async (options, t) => {
    const { tmpDir } = await zipNode(t, 'keep-dir-files', { opts: options })
    t.true(await pathExists(`${tmpDir}/function.js`))
  },
)

testMany(
  'Ignores non-required node_modules inside the target directory',
  ['bundler_default', 'bundler_esbuild', 'bundler_esbuild_zisi', 'bundler_default_nft', 'bundler_nft'],
  async (options, t) => {
    const { tmpDir } = await zipNode(t, 'ignore-dir-node-modules', {
      opts: options,
    })
    t.false(await pathExists(`${tmpDir}/node_modules`))
  },
)

testMany(
  'Ignores deep non-required node_modules inside the target directory',
  ['bundler_default', 'bundler_esbuild', 'bundler_esbuild_zisi', 'bundler_default_nft', 'bundler_nft'],
  async (options, t) => {
    const { tmpDir } = await zipNode(t, 'ignore-deep-dir-node-modules', {
      opts: options,
    })
    t.false(await pathExists(`${tmpDir}/deep/node_modules`))
  },
)

testMany(
  'Works with many dependencies',
  ['bundler_default', 'bundler_esbuild', 'bundler_esbuild_zisi', 'bundler_default_nft', 'bundler_nft'],
  async (options, t) => {
    await zipNode(t, 'many-dependencies', { opts: options })
  },
)

testMany(
  'Works with many function files',
  ['bundler_default', 'bundler_esbuild', 'bundler_esbuild_zisi', 'bundler_default_nft', 'bundler_nft'],
  async (options, t) => {
    const names = new Set(['one', 'two', 'three', 'four', 'five', 'six'])
    const { files } = await zipNode(t, 'many-functions', {
      opts: options,
      length: TEST_FUNCTIONS_LENGTH,
    })

    files.forEach(({ name }) => {
      t.true(names.has(name))
    })
  },
)

const TEST_FUNCTIONS_LENGTH = 6

testMany(
  'Produces deterministic checksums',
  ['bundler_default', 'bundler_esbuild', 'bundler_esbuild_zisi', 'bundler_default_nft', 'bundler_nft'],
  async (options, t) => {
    const bundler = options.config['*'].nodeBundler
    const [checksumOne, checksumTwo] = await Promise.all([getZipChecksum(t, bundler), getZipChecksum(t, bundler)])
    t.is(checksumOne, checksumTwo)
  },
)

testMany(
  'Throws when the source folder does not exist',
  ['bundler_default', 'bundler_esbuild', 'bundler_esbuild_zisi', 'bundler_default_nft', 'bundler_nft'],
  async (options, t) => {
    await t.throwsAsync(zipNode(t, 'does-not-exist', { opts: options }), {
      message: /Functions folder does not exist/,
    })
  },
)

testMany(
  'Works even if destination folder does not exist',
  ['bundler_default', 'bundler_esbuild', 'bundler_esbuild_zisi', 'bundler_default_nft', 'bundler_nft'],
  async (options, t) => {
    await zipNode(t, 'simple', { opts: options })
  },
)

testMany(
  'Do not consider node_modules as a function file',
  ['bundler_default', 'bundler_esbuild', 'bundler_esbuild_zisi', 'bundler_default_nft', 'bundler_nft'],
  async (options, t) => {
    await zipNode(t, 'ignore-node-modules', { opts: options })
  },
)

testMany(
  'Ignore directories without a main file',
  ['bundler_default', 'bundler_esbuild', 'bundler_esbuild_zisi', 'bundler_default_nft', 'bundler_nft'],
  async (options, t) => {
    await zipNode(t, 'ignore-directories', { opts: options })
  },
)

testMany(
  'Remove useless files',
  ['bundler_default', 'bundler_esbuild', 'bundler_esbuild_zisi', 'bundler_default_nft', 'bundler_nft'],
  async (options, t) => {
    const { tmpDir } = await zipNode(t, 'useless', { opts: options })
    t.false(await pathExists(`${tmpDir}/Desktop.ini`))
  },
)

testMany(
  'Works on empty directories',
  ['bundler_default', 'bundler_esbuild', 'bundler_esbuild_zisi', 'bundler_default_nft', 'bundler_nft'],
  async (options, t) => {
    await zipNode(t, 'empty', { opts: options, length: 0 })
  },
)

testMany(
  'Works when no package.json is present',
  ['bundler_default', 'bundler_esbuild', 'bundler_esbuild_zisi', 'bundler_default_nft', 'bundler_nft'],
  async (options, t) => {
    const fixtureDir = await tmpName({ prefix: 'zip-it-test' })
    const opts = merge(options, {
      basePath: fixtureDir,
    })
    await cpy('**', `${fixtureDir}/no-package-json`, { cwd: `${FIXTURES_DIR}/no-package-json`, parents: true })
    await zipNode(t, 'no-package-json', { opts, length: 1, fixtureDir })
  },
)

testMany(
  'Copies already zipped files',
  ['bundler_default', 'bundler_esbuild', 'bundler_esbuild_zisi', 'bundler_default_nft', 'bundler_nft'],
  async (options, t) => {
    const tmpDir = await tmpName({ prefix: 'zip-it-test' })
    const { files } = await zipCheckFunctions(t, 'keep-zip', { tmpDir })

    t.true(files.every(({ runtime }) => runtime === 'js'))
    t.true(
      await pEvery(files, async ({ path }) => {
        const fileContents = await pReadFile(path, 'utf8')
        return fileContents.trim() === 'test'
      }),
    )
  },
)

testMany(
  'Ignore unsupported programming languages',
  ['bundler_default', 'bundler_esbuild', 'bundler_esbuild_zisi', 'bundler_default_nft', 'bundler_nft'],
  async (options, t) => {
    await zipFixture(t, 'unsupported', { length: 0, opts: options })
  },
)

testMany(
  'Can reduce parallelism',
  ['bundler_default', 'bundler_esbuild', 'bundler_esbuild_zisi', 'bundler_default_nft', 'bundler_nft'],
  async (options, t) => {
    const opts = merge(options, { parallelLimit: 1 })

    await zipNode(t, 'simple', { length: 1, opts })
  },
)

testMany(
  'Can use zipFunction()',
  ['bundler_default', 'bundler_esbuild', 'bundler_esbuild_zisi', 'bundler_default_nft', 'bundler_nft'],
  async (options, t, variation) => {
    const bundler = options.config['*'].nodeBundler
    const { path: tmpDir } = await getTmpDir({ prefix: 'zip-it-test' })
    const mainFile = join(FIXTURES_DIR, 'simple', 'function.js')
    const result = await zipFunction(mainFile, tmpDir, options)
    const bundlerUsed = getNodeBundlerString(variation)

    t.is(result.name, 'function')
    t.is(result.runtime, 'js')
    t.is(result.bundler, bundlerUsed)
    t.is(result.mainFile, mainFile)
    t.deepEqual(result.config, bundler === undefined ? {} : { nodeBundler: bundlerUsed })
  },
)

test('Can list function main files with listFunctions()', async (t) => {
  const fixtureDir = `${FIXTURES_DIR}/list`
  const functions = await listFunctions(fixtureDir)
  t.deepEqual(
    functions,
    [
      { name: 'test', mainFile: 'test.zip', runtime: 'js', extension: '.zip' },
      { name: 'test', mainFile: 'test.js', runtime: 'js', extension: '.js' },
      { name: 'five', mainFile: 'five/index.ts', runtime: 'js', extension: '.ts' },
      { name: 'four', mainFile: 'four.js/four.js.js', runtime: 'js', extension: '.js' },
      { name: 'one', mainFile: 'one/index.js', runtime: 'js', extension: '.js' },
      { name: 'two', mainFile: 'two/two.js', runtime: 'js', extension: '.js' },
      { name: 'test', mainFile: 'test', runtime: 'go', extension: '' },
    ].map(normalizeFiles.bind(null, fixtureDir)),
  )
})

test('Can list function main files from multiple source directories with listFunctions()', async (t) => {
  const fixtureDir = `${FIXTURES_DIR}/multiple-src-directories`
  const functions = await listFunctions([
    join(fixtureDir, '.netlify', 'internal-functions'),
    join(fixtureDir, 'netlify', 'functions'),
  ])

  t.deepEqual(
    functions,
    [
      { name: 'function', mainFile: '.netlify/internal-functions/function.js', runtime: 'js', extension: '.js' },
      {
        name: 'function_internal',
        mainFile: '.netlify/internal-functions/function_internal.js',
        runtime: 'js',
        extension: '.js',
      },
      { name: 'function', mainFile: 'netlify/functions/function.js', runtime: 'js', extension: '.js' },
      { name: 'function_user', mainFile: 'netlify/functions/function_user.js', runtime: 'js', extension: '.js' },
    ].map(normalizeFiles.bind(null, fixtureDir)),
  )
})

testMany(
  'Can list all function files with listFunctionsFiles()',
  ['bundler_default', 'bundler_esbuild', 'bundler_esbuild_zisi', 'bundler_default_nft', 'bundler_nft'],
  async (options, t) => {
    const fixtureDir = `${FIXTURES_DIR}/list`
    const opts = merge(options, {
      basePath: fixtureDir,
    })
    const bundler = options.config['*'].nodeBundler
    const files = await listFunctionsFiles(fixtureDir, opts)
    const sortedFiles = sortOn(files, ['mainFile', 'srcFile'])
    const expectedFiles = [
      { name: 'five', mainFile: 'five/index.ts', runtime: 'js', extension: '.ts', srcFile: 'five/index.ts' },

      bundler === 'nft' && {
        name: 'five',
        mainFile: 'five/index.ts',
        runtime: 'js',
        extension: '.ts',
        srcFile: 'five/util.ts',
      },

      {
        name: 'four',
        mainFile: 'four.js/four.js.js',
        runtime: 'js',
        extension: '.js',
        srcFile: 'four.js/four.js.js',
      },
      { name: 'one', mainFile: 'one/index.js', runtime: 'js', extension: '.js', srcFile: 'one/index.js' },
      { name: 'test', mainFile: 'test', runtime: 'go', extension: '', srcFile: 'test' },
      { name: 'test', mainFile: 'test.js', runtime: 'js', extension: '.js', srcFile: 'test.js' },
      { name: 'test', mainFile: 'test.zip', runtime: 'js', extension: '.zip', srcFile: 'test.zip' },

      (bundler === undefined || bundler === 'nft') && {
        name: 'two',
        mainFile: 'two/two.js',
        runtime: 'js',
        extension: '.json',
        srcFile: 'two/three.json',
      },

      { name: 'two', mainFile: 'two/two.js', runtime: 'js', extension: '.js', srcFile: 'two/two.js' },
    ]
      .filter(Boolean)
      .map(normalizeFiles.bind(null, fixtureDir))

    t.deepEqual(sortedFiles, sortOn(expectedFiles, ['mainFile', 'srcFile']))
  },
)

testMany(
  'Can list all function files from multiple source directorires with listFunctionsFiles()',
  ['bundler_esbuild', 'bundler_default', 'bundler_nft'],
  // eslint-disable-next-line complexity
  async (options, t) => {
    const fixtureDir = `${FIXTURES_DIR}/multiple-src-directories`
    const opts = merge(options, {
      basePath: fixtureDir,
    })
    const bundler = options.config['*'].nodeBundler
    const functions = await listFunctionsFiles(
      [join(fixtureDir, '.netlify', 'internal-functions'), join(fixtureDir, 'netlify', 'functions')],
      opts,
    )
    const sortedFunctions = sortOn(functions, 'mainFile')
    const shouldInlineFiles = bundler === 'esbuild_zisi' || bundler === 'esbuild'

    t.deepEqual(
      sortedFunctions,
      sortOn(
        [
          {
            name: 'function',
            mainFile: '.netlify/internal-functions/function.js',
            runtime: 'js',
            extension: '.js',
            srcFile: '.netlify/internal-functions/function.js',
          },

          !shouldInlineFiles && {
            name: 'function',
            mainFile: '.netlify/internal-functions/function.js',
            runtime: 'js',
            extension: '.js',
            srcFile: 'node_modules/test/index.js',
          },

          !shouldInlineFiles && {
            name: 'function',
            mainFile: '.netlify/internal-functions/function.js',
            runtime: 'js',
            extension: '.json',
            srcFile: 'node_modules/test/package.json',
          },

          {
            name: 'function_internal',
            mainFile: '.netlify/internal-functions/function_internal.js',
            runtime: 'js',
            extension: '.js',
            srcFile: '.netlify/internal-functions/function_internal.js',
          },

          !shouldInlineFiles && {
            name: 'function_internal',
            mainFile: '.netlify/internal-functions/function_internal.js',
            runtime: 'js',
            extension: '.js',
            srcFile: 'node_modules/test/index.js',
          },

          !shouldInlineFiles && {
            name: 'function_internal',
            mainFile: '.netlify/internal-functions/function_internal.js',
            runtime: 'js',
            extension: '.json',
            srcFile: 'node_modules/test/package.json',
          },

          {
            name: 'function',
            mainFile: 'netlify/functions/function.js',
            runtime: 'js',
            extension: '.js',
            srcFile: 'netlify/functions/function.js',
          },

          !shouldInlineFiles && {
            name: 'function',
            mainFile: 'netlify/functions/function.js',
            runtime: 'js',
            extension: '.js',
            srcFile: 'node_modules/test/index.js',
          },

          !shouldInlineFiles && {
            name: 'function',
            mainFile: 'netlify/functions/function.js',
            runtime: 'js',
            extension: '.json',
            srcFile: 'node_modules/test/package.json',
          },

          {
            name: 'function_user',
            mainFile: 'netlify/functions/function_user.js',
            runtime: 'js',
            extension: '.js',
            srcFile: 'netlify/functions/function_user.js',
          },

          !shouldInlineFiles && {
            name: 'function_user',
            mainFile: 'netlify/functions/function_user.js',
            runtime: 'js',
            extension: '.js',
            srcFile: 'node_modules/test/index.js',
          },

          !shouldInlineFiles && {
            name: 'function_user',
            mainFile: 'netlify/functions/function_user.js',
            runtime: 'js',
            extension: '.json',
            srcFile: 'node_modules/test/package.json',
          },
        ],
        'mainFile',
      )
        .filter(Boolean)
        .map(normalizeFiles.bind(null, fixtureDir)),
    )
  },
)

testMany('Zips node modules', ['bundler_default', 'bundler_nft'], async (options, t) => {
  await zipNode(t, 'node-module', { opts: options })
})

testMany('Include most files from node modules', ['bundler_default'], async (options, t) => {
  const fixtureName = 'node-module-included'
  const opts = merge(options, {
    basePath: join(FIXTURES_DIR, fixtureName),
  })
  const { tmpDir } = await zipNode(t, 'node-module-included', { opts })
  const [mapExists, htmlExists] = await Promise.all([
    pathExists(`${tmpDir}/node_modules/test/test.map`),
    pathExists(`${tmpDir}/node_modules/test/test.html`),
  ])
  t.false(mapExists)
  t.true(htmlExists)
})

testMany('Throws on missing critters dependency for Next.js 9', ['bundler_default'], async (options, t) => {
  await t.throwsAsync(zipNode(t, 'node-module-next9-critters', { opts: options }))
})

testMany(
  'Includes specific Next.js dependencies when using next-on-netlify',
  ['bundler_default'],
  async (options, t) => {
    const { tmpDir } = await zipNode(t, 'node-module-next-on-netlify', {
      opts: options,
    })
    const [constantsExists, semverExists, otherExists, indexExists] = await Promise.all([
      pathExists(`${tmpDir}/node_modules/next/dist/next-server/lib/constants.js`),
      pathExists(`${tmpDir}/node_modules/next/dist/compiled/semver.js`),
      pathExists(`${tmpDir}/node_modules/next/dist/other.js`),
      pathExists(`${tmpDir}/node_modules/next/index.js`),
    ])
    t.true(constantsExists)
    t.true(semverExists)
    t.false(otherExists)
    t.false(indexExists)
  },
)

testMany(
  'Includes all Next.js dependencies when not using next-on-netlify',
  ['bundler_default'],
  async (options, t) => {
    const { tmpDir } = await zipNode(t, 'node-module-next', { opts: options })
    const [constantsExists, semverExists, otherExists, indexExists] = await Promise.all([
      pathExists(`${tmpDir}/node_modules/next/dist/next-server/lib/constants.js`),
      pathExists(`${tmpDir}/node_modules/next/dist/compiled/semver.js`),
      pathExists(`${tmpDir}/node_modules/next/dist/other.js`),
      pathExists(`${tmpDir}/node_modules/next/index.js`),
    ])
    t.true(constantsExists)
    t.true(semverExists)
    t.true(otherExists)
    t.true(indexExists)
  },
)

testMany('Inlines node modules in the bundle', ['bundler_esbuild'], async (options, t) => {
  const { tmpDir } = await zipNode(t, 'node-module-included-try-catch', {
    opts: options,
  })
  const requires = await getRequires({ filePath: resolve(tmpDir, 'function.js') })

  t.false(requires.includes('test'))
  t.false(await pathExists(`${tmpDir}/node_modules/test`))
})

testMany(
  'Does not inline node modules and includes them in a `node_modules` directory if they are defined in `externalNodeModules`',
  ['bundler_esbuild'],
  async (options, t) => {
    const opts = merge(options, {
      config: {
        function: {
          externalNodeModules: ['test'],
        },
      },
    })
    const { tmpDir } = await zipNode(t, 'node-module-included-try-catch', {
      opts,
    })
    const requires = await getRequires({ filePath: resolve(tmpDir, 'function.js') })

    t.true(requires.includes('test'))
    t.true(await pathExists(`${tmpDir}/node_modules/test`))
  },
)

testMany(
  'Does not inline node modules and excludes them from the bundle if they are defined in `ignoredNodeModules`',
  ['bundler_esbuild'],
  async (options, t) => {
    const opts = merge(options, {
      config: {
        function: {
          ignoredNodeModules: ['test'],
        },
      },
    })
    const { tmpDir } = await zipNode(t, 'node-module-included-try-catch', {
      opts,
    })
    const requires = await getRequires({ filePath: resolve(tmpDir, 'function.js') })

    t.true(requires.includes('test'))
    t.false(await pathExists(`${tmpDir}/node_modules/test`))
  },
)

testMany(
  'Include most files from node modules present in `externalNodeModules`',
  ['bundler_esbuild'],
  async (options, t) => {
    const opts = merge(options, {
      config: {
        function: {
          externalNodeModules: ['test'],
        },
      },
    })
    const { tmpDir } = await zipNode(t, 'node-module-included', {
      opts,
    })
    const [mapExists, htmlExists] = await Promise.all([
      pathExists(`${tmpDir}/node_modules/test/test.map`),
      pathExists(`${tmpDir}/node_modules/test/test.html`),
    ])
    t.false(mapExists)
    t.true(htmlExists)
  },
)

testMany(
  'Does not throw if one of the modules defined in `externalNodeModules` does not exist',
  ['bundler_esbuild'],
  async (options, t) => {
    const opts = merge(options, {
      config: {
        function: {
          externalNodeModules: ['i-do-not-exist'],
        },
      },
    })
    const { tmpDir } = await zipNode(t, 'node-module-included-try-catch', {
      opts,
    })

    t.false(await pathExists(`${tmpDir}/node_modules/i-do-not-exist`))
  },
)

testMany(
  'Exposes the main export of `node-fetch` when imported using `require()`',
  ['bundler_default', 'bundler_esbuild', 'bundler_esbuild_zisi', 'bundler_default_nft', 'bundler_nft'],
  async (options, t) => {
    const { files, tmpDir } = await zipFixture(t, 'node-fetch', { opts: options })
    await unzipFiles(files)
    t.true(typeof require(`${tmpDir}/function.js`) === 'function')
  },
)

testMany(
  '{name}/{name}.js takes precedence over {name}.js and {name}/index.js',
  ['bundler_default', 'bundler_esbuild', 'bundler_esbuild_zisi', 'bundler_default_nft', 'bundler_nft'],
  async (options, t) => {
    const { files, tmpDir } = await zipFixture(t, 'conflicting-names-1', {
      opts: options,
    })
    await unzipFiles(files)
    t.is(require(`${tmpDir}/function.js`), 'function-js-file-in-directory')
  },
)

testMany(
  '{name}/index.js takes precedence over {name}.js',
  ['bundler_default', 'bundler_esbuild', 'bundler_esbuild_zisi', 'bundler_default_nft', 'bundler_nft'],
  async (options, t) => {
    const { files, tmpDir } = await zipFixture(t, 'conflicting-names-2', {
      opts: options,
    })
    await unzipFiles(files)
    t.is(require(`${tmpDir}/function.js`), 'index-js-file-in-directory')
  },
)

testMany(
  '{name}/index.js takes precedence over {name}/index.ts',
  ['bundler_default', 'bundler_esbuild', 'bundler_esbuild_zisi', 'bundler_default_nft', 'bundler_nft'],
  async (options, t) => {
    const { files, tmpDir } = await zipFixture(t, 'conflicting-names-3', {
      opts: options,
    })
    await unzipFiles(files)
    t.is(require(`${tmpDir}/function.js`).type, 'index-js-file-in-directory')
  },
)

testMany(
  '{name}.js takes precedence over {name}.ts',
  ['bundler_default', 'bundler_esbuild', 'bundler_esbuild_zisi', 'bundler_default_nft', 'bundler_nft'],
  async (options, t) => {
    const { files, tmpDir } = await zipFixture(t, 'conflicting-names-4', {
      opts: options,
    })
    await unzipFiles(files)
    t.is(require(`${tmpDir}/function.js`).type, 'function-js-file')
  },
)

testMany(
  '{name}.js takes precedence over {name}.zip',
  ['bundler_default', 'bundler_esbuild', 'bundler_esbuild_zisi', 'bundler_default_nft', 'bundler_nft'],
  async (options, t) => {
    const { files, tmpDir } = await zipFixture(t, 'conflicting-names-5', {
      opts: options,
    })
    await unzipFiles(files)
    t.is(require(`${tmpDir}/function.js`).type, 'function-js-file')
  },
)

testMany(
  'Handles a TypeScript function ({name}.ts)',
  ['bundler_default', 'bundler_esbuild', 'bundler_esbuild_zisi', 'bundler_default_nft', 'todo:bundler_nft'],
  async (options, t) => {
    const { files, tmpDir } = await zipFixture(t, 'node-typescript', {
      opts: options,
    })
    await unzipFiles(files)
    t.true(typeof require(`${tmpDir}/function.js`).type === 'string')
  },
)

testMany(
  'Handles a TypeScript function ({name}/{name}.ts)',
  ['bundler_default', 'bundler_esbuild', 'bundler_esbuild_zisi', 'bundler_default_nft', 'todo:bundler_nft'],
  async (options, t) => {
    const { files, tmpDir } = await zipFixture(t, 'node-typescript-directory-1', {
      opts: options,
    })
    await unzipFiles(files)
    t.true(typeof require(`${tmpDir}/function.js`).type === 'string')
  },
)

testMany(
  'Handles a TypeScript function ({name}/index.ts)',
  ['bundler_default', 'bundler_esbuild', 'bundler_esbuild_zisi', 'bundler_default_nft', 'todo:bundler_nft'],
  async (options, t) => {
    const { files, tmpDir } = await zipFixture(t, 'node-typescript-directory-2', {
      opts: options,
    })
    await unzipFiles(files)
    t.true(typeof require(`${tmpDir}/function.js`).type === 'string')
  },
)

testMany(
  'Handles a TypeScript function with imports',
  ['bundler_default', 'bundler_esbuild', 'bundler_esbuild_zisi', 'bundler_default_nft', 'todo:bundler_nft'],
  async (options, t) => {
    const { files, tmpDir } = await zipFixture(t, 'node-typescript-with-imports', {
      opts: options,
    })
    await unzipFiles(files)
    t.true(typeof require(`${tmpDir}/function.js`).type === 'string')
  },
)

testMany(
  'Handles a JavaScript function ({name}.mjs, {name}/{name}.mjs, {name}/index.mjs)',
  ['bundler_esbuild', 'bundler_default'],
  async (options, t) => {
    const { files, tmpDir } = await zipFixture(t, 'node-mjs', {
      length: 3,
      opts: options,
    })

    await unzipFiles(files)

    t.is(files.length, 3)
    files.forEach((file) => {
      t.is(file.bundler, 'esbuild')
    })

    t.true(require(`${tmpDir}/func1.js`).handler())
    t.true(require(`${tmpDir}/func2.js`).handler())
    t.true(require(`${tmpDir}/func3.js`).handler())
  },
)

testMany(
  'Loads a tsconfig.json placed in the same directory as the function',
  ['bundler_default', 'bundler_esbuild', 'bundler_esbuild_zisi', 'bundler_default_nft', 'todo:bundler_nft'],
  async (options, t) => {
    const { files, tmpDir } = await zipFixture(t, 'node-typescript-tsconfig-sibling', {
      opts: options,
    })
    await unzipFiles(files)
    t.true(require(`${tmpDir}/function.js`).value)
  },
)

testMany(
  'Loads a tsconfig.json placed in a parent directory',
  ['bundler_default', 'bundler_esbuild', 'bundler_esbuild_zisi', 'bundler_default_nft', 'todo:bundler_nft'],
  async (options, t) => {
    const { files, tmpDir } = await zipFixture(t, 'node-typescript-tsconfig-parent/functions', {
      opts: options,
    })
    await unzipFiles(files)
    t.true(require(`${tmpDir}/function.js`).value)
  },
)

testMany(
  'Respects the target defined in the config over a `target` property defined in tsconfig',
  ['bundler_esbuild', 'bundler_default', 'todo:bundler_nft'],
  async (options, t) => {
    const { files, tmpDir } = await zipFixture(t, 'node-typescript-tsconfig-target/functions', {
      opts: options,
    })
    await unzipFiles(files)

    const result = require(`${tmpDir}/function.js`)

    // We want to assert that the `target` specified in the tsconfig file (es5)
    // was overridden by our own target. It's not easy to assert that without
    // parsing the generated file, and evem then we're subject to failures due
    // to internal changes in esbuild. The best we can do here is assert that
    // the bundling was successful and the return values are what we expect,
    // because the bundling should fail if the ES5 target is being used, since
    // esbuild can't currently transpile object destructuring down to ES5.
    t.is(result.foo, true)
    t.is(result.bar, false)
    t.deepEqual(result.others, { baz: true })
  },
)

test('Limits the amount of log lines produced by esbuild', async (t) => {
  const { path: tmpDir } = await getTmpDir({ prefix: 'zip-it-test' })
  const binaryPath = resolve(__dirname, '../dist/bin.js')
  const fixturePath = join(FIXTURES_DIR, 'esbuild-log-limit')

  try {
    await execa('node', [binaryPath, fixturePath, tmpDir, `--config.*.nodeBundler=esbuild`])

    t.fail('Bundling should have thrown')
  } catch (error) {
    const logCount = (error.stderr.match(/require\('module-\d+'\)/g) || []).length

    t.true(logCount <= ESBUILD_LOG_LIMIT)
    t.true(error.stderr.includes(`${ESBUILD_LOG_LIMIT} of 13 errors shown`))
  }
})

// We're not running this test for the `DEFAULT` bundler — not because it's not
// supported, but because the legacy bundler doesn't use any of the available
// configuration properties and therefore there is nothing we could test.
testMany(
  'Applies the configuration parameters supplied in the `config` property and returns the config in the response',
  ['bundler_esbuild', 'todo:bundler_nft'],
  async (options, t) => {
    const opts = merge(options, {
      config: {
        '*': {
          externalNodeModules: ['test-1'],
        },

        function_one: {
          externalNodeModules: ['test-3'],
        },

        'function_*': {
          externalNodeModules: ['test-2'],
        },
      },
    })
    const { files, tmpDir } = await zipNode(t, 'config-apply-1', { length: 3, opts })
    const requires = await Promise.all([
      getRequires({ filePath: resolve(tmpDir, 'another_function.js') }),
      getRequires({ filePath: resolve(tmpDir, 'function_two.js') }),
      getRequires({ filePath: resolve(tmpDir, 'function_one.js') }),
    ])

    t.deepEqual(requires[0], ['test-1'])
    t.deepEqual(requires[1], ['test-1', 'test-2'])
    t.deepEqual(requires[2], ['test-1', 'test-2', 'test-3'])

    const matches = ['another_function.zip', 'function_two.zip', 'function_one.zip'].map((zipName) =>
      // eslint-disable-next-line max-nested-callbacks
      files.find(({ path }) => path.endsWith(zipName)),
    )

    t.deepEqual(matches[0].config, { externalNodeModules: ['test-1'], nodeBundler: 'esbuild' })
    t.deepEqual(matches[1].config, { externalNodeModules: ['test-1', 'test-2'], nodeBundler: 'esbuild' })
    t.deepEqual(matches[2].config, { externalNodeModules: ['test-1', 'test-2', 'test-3'], nodeBundler: 'esbuild' })
  },
)

testMany(
  'Ignores `undefined` values when computing the configuration object for a function',
  ['bundler_esbuild'],
  async (options, t) => {
    const externalNodeModules = ['test-1', 'test-2', 'test-3']
    const opts = merge(options, {
      config: {
        '*': {
          externalNodeModules,
        },

        function_one: {
          externalNodeModules: undefined,
          nodeBundler: undefined,
        },
      },
    })
    const { files, tmpDir } = await zipNode(t, 'config-apply-1', { length: 3, opts })
    const requires = await Promise.all([
      getRequires({ filePath: resolve(tmpDir, 'another_function.js') }),
      getRequires({ filePath: resolve(tmpDir, 'function_two.js') }),
      getRequires({ filePath: resolve(tmpDir, 'function_one.js') }),
    ])

    t.deepEqual(requires[0], externalNodeModules)
    t.deepEqual(requires[1], externalNodeModules)
    t.deepEqual(requires[2], externalNodeModules)

    const matches = ['another_function.zip', 'function_two.zip', 'function_one.zip'].map((zipName) =>
      // eslint-disable-next-line max-nested-callbacks
      files.find(({ path }) => path.endsWith(zipName)),
    )

    t.deepEqual(matches[0].config, { externalNodeModules, nodeBundler: 'esbuild' })
    t.deepEqual(matches[1].config, { externalNodeModules, nodeBundler: 'esbuild' })
    t.deepEqual(matches[2].config, { externalNodeModules, nodeBundler: 'esbuild' })
  },
)

testMany(
  'Generates a directory if `archiveFormat` is set to `none`',
  ['bundler_default', 'bundler_esbuild', 'bundler_esbuild_zisi', 'bundler_default_nft', 'bundler_nft'],
  async (options, t) => {
    const opts = merge(options, {
      archiveFormat: 'none',
    })
    const { files } = await zipNode(t, 'node-module-included', {
      opts,
    })

    const functionEntry = require(`${files[0].path}/function.js`)

    t.true(functionEntry)
  },
)

testMany(
  'Includes in the bundle any paths matched by a `included_files` glob',
  ['bundler_default', 'bundler_esbuild', 'bundler_esbuild_zisi', 'bundler_default_nft', 'bundler_nft'],
  async (options, t) => {
    const fixtureName = 'included_files'
    const opts = merge(options, {
      config: {
        '*': {
          includedFiles: ['content/*', '!content/post3.md', 'something.md'],
          includedFilesBasePath: join(FIXTURES_DIR, fixtureName),
        },
      },
    })
    const { tmpDir } = await zipNode(t, `${fixtureName}/netlify/functions`, {
      opts,
    })

    const func = require(`${tmpDir}/func1.js`)

    const { body: body1 } = await func.handler({ queryStringParameters: { name: 'post1' } })
    const { body: body2 } = await func.handler({ queryStringParameters: { name: 'post2' } })
    const { body: body3 } = await func.handler({ queryStringParameters: { name: 'post3' } })

    t.true(body1.includes('Hello from the other side'))
    t.true(body2.includes("I must've called a thousand times"))
    t.true(body3.includes('Uh-oh'))

    t.true(await pathExists(`${tmpDir}/content/post1.md`))
    t.true(await pathExists(`${tmpDir}/content/post2.md`))
    t.false(await pathExists(`${tmpDir}/content/post3.md`))
    t.true(await pathExists(`${tmpDir}/something.md`))
  },
)

test('Generates a bundle for the Node runtime version specified in the `nodeVersion` config property', async (t) => {
  // Using the optional catch binding feature to assert that the bundle is
  // respecting the Node version supplied.
  // - in Node <10 we should see `try {} catch (e) {}`
  // - in Node >= 10 we should see `try {} catch {}`
  const { files: node8Files } = await zipNode(t, 'node-module-optional-catch-binding', {
    opts: { archiveFormat: 'none', config: { '*': { nodeBundler: 'esbuild', nodeVersion: '8.x' } } },
  })

  const node8Function = await pReadFile(`${node8Files[0].path}/src/function.js`, 'utf8')

  t.regex(node8Function, /catch \(\w+\) {/)

  const { files: node12Files } = await zipNode(t, 'node-module-optional-catch-binding', {
    opts: { archiveFormat: 'none', config: { '*': { nodeBundler: 'esbuild', nodeVersion: '12.x' } } },
  })

  const node12Function = await pReadFile(`${node12Files[0].path}/src/function.js`, 'utf8')

  t.regex(node12Function, /catch {/)
})

testMany(
  'Returns an `inputs` property with all the imported paths',
  ['bundler_default', 'bundler_esbuild', 'bundler_esbuild_zisi', 'bundler_default_nft', 'bundler_nft'],
  async (options, t) => {
    const fixtureName = 'node-module-and-local-imports'
    const { files, tmpDir } = await zipNode(t, fixtureName, {
      opts: options,
    })

    t.true(files[0].inputs.includes(join(FIXTURES_DIR, fixtureName, 'function.js')))
    t.true(files[0].inputs.includes(join(FIXTURES_DIR, fixtureName, 'lib', 'file1.js')))
    t.true(files[0].inputs.includes(join(FIXTURES_DIR, fixtureName, 'lib2', 'file2.js')))
    t.true(files[0].inputs.includes(join(FIXTURES_DIR, fixtureName, 'node_modules', 'test', 'index.js')))
    t.true(files[0].inputs.includes(join(FIXTURES_DIR, fixtureName, 'node_modules', 'test-child', 'index.js')))

    t.false(files[0].inputs.includes(join(FIXTURES_DIR, fixtureName, 'lib2', 'unused_file.js')))

    // Tree-shaking of node modules only happens with esbuild.
    if (files[0].bundler === 'esbuild') {
      t.false(files[0].inputs.includes(join(FIXTURES_DIR, fixtureName, 'node_modules', 'test', 'unused_file.js')))
      t.false(files[0].inputs.includes(join(FIXTURES_DIR, fixtureName, 'node_modules', 'test-child', 'unused_file.js')))
    }

    const functionEntry = require(`${tmpDir}/function.js`)

    t.true(functionEntry)
  },
)

testMany(
  'Places all user-defined files at the root of the target directory',
  ['bundler_default', 'bundler_esbuild', 'bundler_esbuild_zisi', 'bundler_default_nft', 'bundler_nft'],
  async (options, t) => {
    const fixtureName = 'base_path'
    const opts = merge(options, {
      basePath: join(FIXTURES_DIR, fixtureName),
      config: {
        '*': {
          includedFiles: ['content/*'],
        },
      },
    })
    const { tmpDir } = await zipNode(t, `${fixtureName}/netlify/functions1`, {
      opts,
    })

    const function1Entry = require(`${tmpDir}/func1.js`)

    // The function should not be on a `src/` namespace.
    t.false(unixify(function1Entry[0]).includes('/src/'))
    t.false(await pathExists(`${tmpDir}/src/func1.js`))
    t.true(await pathExists(`${tmpDir}/content/post1.md`))
    t.true(await pathExists(`${tmpDir}/content/post2.md`))
    t.true(await pathExists(`${tmpDir}/content/post3.md`))
    t.false(await pathExists(`${tmpDir}/src/content/post1.md`))
    t.false(await pathExists(`${tmpDir}/src/content/post2.md`))
    t.false(await pathExists(`${tmpDir}/src/content/post3.md`))
  },
)

testMany(
  'Places all user-defined files in a `src/` sub-directory if there is a naming conflict with the entry file',
  ['bundler_esbuild', 'bundler_default', 'bundler_nft'],
  async (options, t) => {
    const fixtureName = 'base_path'
    const opts = merge(options, {
      basePath: join(FIXTURES_DIR, fixtureName),
      config: {
        '*': {
          includedFiles: ['content/*', 'func2.js'],
        },
      },
    })
    const { tmpDir } = await zipNode(t, `${fixtureName}/netlify/functions2`, {
      opts,
    })

    const function2Entry = require(`${tmpDir}/func2.js`)

    // The function should be on a `src/` namespace because there's a conflict
    // with the /func2.js path present in `includedFiles`.
    t.true(unixify(function2Entry[0]).includes('/src/'))
    t.true(await pathExists(`${tmpDir}/src/func2.js`))
    t.false(await pathExists(`${tmpDir}/content/post1.md`))
    t.false(await pathExists(`${tmpDir}/content/post2.md`))
    t.false(await pathExists(`${tmpDir}/content/post3.md`))
    t.true(await pathExists(`${tmpDir}/src/content/post1.md`))
    t.true(await pathExists(`${tmpDir}/src/content/post2.md`))
    t.true(await pathExists(`${tmpDir}/src/content/post3.md`))
  },
)

testMany(
  'Bundles functions from multiple directories when the first argument of `zipFunctions()` is an array',
  ['bundler_esbuild', 'bundler_default', 'bundler_nft'],
  async (options, t) => {
    const fixtureName = 'multiple-src-directories'
    const pathInternal = `${fixtureName}/.netlify/internal-functions`
    const pathUser = `${fixtureName}/netlify/functions`
    const opts = merge(options, {
      basePath: join(FIXTURES_DIR, fixtureName),
    })
    const { files, tmpDir } = await zipNode(t, [pathInternal, pathUser], {
      length: 3,
      opts,
    })

    const functionCommon = require(`${tmpDir}/function.js`)
    const functionInternal = require(`${tmpDir}/function_internal.js`)
    const functionUser = require(`${tmpDir}/function_user.js`)

    // Functions from rightmost directories in the array take precedence.
    t.is(functionCommon, 'user')
    t.is(functionInternal, 'internal')
    t.is(functionUser, 'user')

    const functionCommonEntry = files.find(({ name }) => name === 'function')
    const functionInternalEntry = files.find(({ name }) => name === 'function_internal')
    const functionUserEntry = files.find(({ name }) => name === 'function_user')

    t.not(functionCommonEntry, undefined)
    t.not(functionInternalEntry, undefined)
    t.not(functionUserEntry, undefined)

    t.is(dirname(functionCommonEntry.mainFile), resolve(join(__dirname, 'fixtures', pathUser)))
    t.is(dirname(functionInternalEntry.mainFile), resolve(join(__dirname, 'fixtures', pathInternal)))
    t.is(dirname(functionUserEntry.mainFile), resolve(join(__dirname, 'fixtures', pathUser)))
  },
)

test('When generating a directory for a function with `archiveFormat: "none"`, it empties the directory before copying any files', async (t) => {
  const { path: tmpDir } = await getTmpDir({ prefix: 'zip-it-test' })
  const functionDirectory = join(tmpDir, 'function')

  await makeDir(functionDirectory)

  const testFilePath = join(functionDirectory, 'some-file.js')

  await pWriteFile(testFilePath, 'module.exports = true')

  await zipFunction(`${FIXTURES_DIR}/simple/function.js`, tmpDir, {
    archiveFormat: 'none',
  })

  const functionEntry = require(`${functionDirectory}/function.js`)

  t.true(functionEntry)

  await t.throwsAsync(pStat(testFilePath))
})

test('Throws an error if the `archiveFormat` property contains an invalid value`', async (t) => {
  await t.throwsAsync(
    zipNode(t, 'node-module-included', {
      opts: { archiveFormat: 'gzip' },
    }),
    { message: `Invalid archive format: gzip` },
  )
})

testMany(
  'Adds `type: "functionsBundling"` to user errors when parsing with esbuild',
  ['bundler_esbuild'],
  async (options, t) => {
    const bundler = options.config['*'].nodeBundler

    try {
      await zipNode(t, 'node-syntax-error', {
        opts: options,
      })

      t.fail('Bundling should have thrown')
    } catch (error) {
      const { customErrorInfo } = error

      t.is(customErrorInfo.type, 'functionsBundling')
      t.is(customErrorInfo.location.bundler, bundler === 'esbuild' ? 'esbuild' : 'zisi')
      t.is(customErrorInfo.location.functionName, 'function')
      t.is(customErrorInfo.location.runtime, 'js')
    }
  },
)

test('Returns a list of all modules with dynamic imports in a `nodeModulesWithDynamicImports` property', async (t) => {
  const fixtureName = 'node-module-dynamic-import'
  const { files } = await zipNode(t, fixtureName, {
    opts: { basePath: join(FIXTURES_DIR, fixtureName), config: { '*': { nodeBundler: 'esbuild' } } },
  })

  t.is(files[0].nodeModulesWithDynamicImports.length, 2)
  t.true(files[0].nodeModulesWithDynamicImports.includes('test-two'))
  t.true(files[0].nodeModulesWithDynamicImports.includes('test-three'))
})

test('Returns an empty list of modules with dynamic imports if the modules are missing a `package.json`', async (t) => {
  const { files } = await zipNode(t, 'node-module-dynamic-import-invalid', {
    opts: { config: { '*': { nodeBundler: 'esbuild' } } },
  })

  t.is(files[0].nodeModulesWithDynamicImports.length, 0)
})

test('Leaves dynamic imports untouched when the `processDynamicNodeImports` configuration property is `false`', async (t) => {
  const fixtureName = 'node-module-dynamic-import-template-literal'
  const { tmpDir } = await zipNode(t, fixtureName, {
    opts: {
      basePath: join(FIXTURES_DIR, fixtureName),
      config: { '*': { nodeBundler: 'esbuild', processDynamicNodeImports: false } },
    },
  })
  const functionSource = await pReadFile(`${tmpDir}/function.js`, 'utf8')

  /* eslint-disable no-template-curly-in-string */
  t.true(functionSource.includes('const require1 = require(`./files/${number}.js`);'))
  t.true(functionSource.includes('const require2 = require(`./files/${number}`);'))
  t.true(functionSource.includes('const require3 = require(`./files/${parent.child}`);'))
  t.true(functionSource.includes('const require4 = require(`./files/${arr[0]}`);'))
  t.true(functionSource.includes('const require5 = require(`./files/${number.length > 0 ? number : "uh-oh"}`);'))
  /* eslint-enable no-template-curly-in-string */
})

test('Adds a runtime shim and includes the files needed for dynamic imports using a template literal', async (t) => {
  const fixtureName = 'node-module-dynamic-import-template-literal'
  const { files, tmpDir } = await zipNode(t, fixtureName, {
    opts: {
      basePath: join(FIXTURES_DIR, fixtureName),
      config: { '*': { nodeBundler: 'esbuild' } },
    },
  })

  const func = require(`${tmpDir}/function.js`)
  const values = func('one')
  const expectedLength = 5

  // eslint-disable-next-line unicorn/new-for-builtins
  t.deepEqual(values, Array(expectedLength).fill(true))
  t.throws(() => func('two'))
  t.is(files[0].nodeModulesWithDynamicImports.length, 0)
})

test('Leaves dynamic imports untouched when the files required to resolve the expression cannot be packaged at build time', async (t) => {
  const fixtureName = 'node-module-dynamic-import-unresolvable'
  const { tmpDir } = await zipNode(t, fixtureName, {
    opts: {
      basePath: join(FIXTURES_DIR, fixtureName),
      config: { '*': { nodeBundler: 'esbuild' } },
    },
  })
  const functionSource = await pReadFile(`${tmpDir}/function.js`, 'utf8')

  t.true(functionSource.includes('const require1 = require(number)'))
  // eslint-disable-next-line no-template-curly-in-string
  t.true(functionSource.includes('const require2 = require(`${number}.json`);'))
  t.true(functionSource.includes('const require3 = require(foo(number));'))
})

test('Adds a runtime shim and includes the files needed for dynamic imports using an expression built with the `+` operator', async (t) => {
  const fixtureName = 'node-module-dynamic-import-2'
  const { tmpDir } = await zipNode(t, fixtureName, {
    opts: {
      basePath: join(FIXTURES_DIR, fixtureName),
      config: { '*': { nodeBundler: 'esbuild' } },
    },
  })

  const func = require(`${tmpDir}/function.js`)

  t.deepEqual(func('en')[0], ['yes', 'no'])
  t.deepEqual(func('en')[1], ['yes', 'no'])
  t.deepEqual(func('pt')[0], ['sim', 'não'])
  t.deepEqual(func('pt')[1], ['sim', 'não'])
  t.throws(() => func('fr'))
})

test('The dynamic import runtime shim handles files in nested directories', async (t) => {
  const fixtureName = 'node-module-dynamic-import-4'
  const { tmpDir } = await zipNode(t, fixtureName, {
    opts: {
      basePath: join(FIXTURES_DIR, fixtureName),
      config: { '*': { nodeBundler: 'esbuild' } },
    },
  })

  const func = require(`${tmpDir}/function.js`)

  t.deepEqual(func('en')[0], ['yes', 'no'])
  t.deepEqual(func('en')[1], ['yes', 'no'])
  t.deepEqual(func('pt')[0], ['sim', 'não'])
  t.deepEqual(func('pt')[1], ['sim', 'não'])
  t.deepEqual(func('nested/es')[0], ['sí', 'no'])
  t.deepEqual(func('nested/es')[1], ['sí', 'no'])
  t.throws(() => func('fr'))
})

test('The dynamic import runtime shim handles files in nested directories when using `archiveFormat: "none"`', async (t) => {
  const fixtureName = 'node-module-dynamic-import-4'
  const { tmpDir } = await zipNode(t, fixtureName, {
    opts: {
      archiveFormat: 'none',
      basePath: join(FIXTURES_DIR, fixtureName),
      config: { '*': { nodeBundler: 'esbuild' } },
    },
  })

  const func = require(`${tmpDir}/function/function.js`)

  t.deepEqual(func('en')[0], ['yes', 'no'])
  t.deepEqual(func('en')[1], ['yes', 'no'])
  t.deepEqual(func('pt')[0], ['sim', 'não'])
  t.deepEqual(func('pt')[1], ['sim', 'não'])
  t.deepEqual(func('nested/es')[0], ['sí', 'no'])
  t.deepEqual(func('nested/es')[1], ['sí', 'no'])
  t.throws(() => func('fr'))
})

test('Negated files in `included_files` are excluded from the bundle even if they match a dynamic import expression', async (t) => {
  const fixtureName = 'node-module-dynamic-import-2'
  const { tmpDir } = await zipNode(t, fixtureName, {
    opts: {
      basePath: join(FIXTURES_DIR, fixtureName),
      config: { '*': { includedFiles: ['!lang/en.*'], nodeBundler: 'esbuild' } },
    },
  })

  const func = require(`${tmpDir}/function.js`)

  t.deepEqual(func('pt')[0], ['sim', 'não'])
  t.deepEqual(func('pt')[1], ['sim', 'não'])
  t.throws(() => func('en'))
})

testMany(
  'Negated files in `included_files` are excluded from the bundle even if they match Node modules required in a function',
  ['bundler_default', 'bundler_default_nft', 'bundler_esbuild', 'bundler_nft'],
  async (options, t) => {
    const fixtureName = 'node-module-included-try-catch'
    const opts = merge(options, {
      basePath: join(FIXTURES_DIR, fixtureName),
      config: {
        '*': {
          externalNodeModules: ['test'],
          includedFiles: ['!node_modules/test/**'],
        },
      },
    })
    const { tmpDir } = await zipNode(t, fixtureName, { opts })

    t.true(await pathExists(`${tmpDir}/function.js`))
    t.false(await pathExists(`${tmpDir}/node_modules/test/index.js`))
  },
)

test('Creates dynamic import shims for functions with the same name and same shim contents with no naming conflicts', async (t) => {
  const FUNCTION_COUNT = 30
  const fixtureName = 'node-module-dynamic-import-3'

  const { tmpDir } = await zipNode(t, fixtureName, {
    length: FUNCTION_COUNT,
    opts: {
      basePath: join(FIXTURES_DIR, fixtureName),
      config: { '*': { nodeBundler: 'esbuild' } },
    },
  })

  for (let ind = 1; ind <= FUNCTION_COUNT; ind++) {
    const func = require(`${tmpDir}/function${ind}.js`)

    t.deepEqual(func('en')[0], ['yes', 'no'])
    t.deepEqual(func('en')[1], ['yes', 'no'])
    t.deepEqual(func('pt')[0], ['sim', 'não'])
    t.deepEqual(func('pt')[1], ['sim', 'não'])
    t.throws(() => func('fr'))
  }
})

test('Creates dynamic import shims for functions using `zipFunction`', async (t) => {
  const { path: tmpDir } = await getTmpDir({ prefix: 'zip-it-test' })
  const fixtureDir = join(FIXTURES_DIR, 'node-module-dynamic-import-2')
  const result = await zipFunction(join(fixtureDir, 'function.js'), tmpDir, {
    basePath: fixtureDir,
    config: { '*': { nodeBundler: 'esbuild' } },
  })

  await unzipFiles([result])

  const func = require(`${tmpDir}/function.js`)

  t.deepEqual(func('en')[0], ['yes', 'no'])
  t.deepEqual(func('en')[1], ['yes', 'no'])
  t.deepEqual(func('pt')[0], ['sim', 'não'])
  t.deepEqual(func('pt')[1], ['sim', 'não'])
  t.throws(() => func('fr'))
})

test('Uses the default Node bundler if no configuration object is supplied', async (t) => {
  const { files, tmpDir } = await zipNode(t, 'local-node-module')
  const requires = await getRequires({ filePath: resolve(tmpDir, 'function.js') })

  t.deepEqual(requires, ['test'])
  t.is(files[0].bundler, 'zisi')
  t.deepEqual(files[0].config, {})
})

test('Zips Rust function files', async (t) => {
  const { files, tmpDir } = await zipFixture(t, 'rust-simple', { length: 1 })

  t.true(files.every(({ runtime }) => runtime === 'rs'))

  await unzipFiles(files)

  const unzippedFile = `${tmpDir}/bootstrap`
  t.true(await pathExists(unzippedFile))

  // The library we use for unzipping does not keep executable permissions.
  // https://github.com/cthackers/adm-zip/issues/86
  // However `chmod()` is not cross-platform
  if (platform === 'linux') {
    await pChmod(unzippedFile, EXECUTABLE_PERMISSION)

    const { stdout } = await execa(unzippedFile)
    t.is(stdout, 'Hello, world!')
  }

  const tcFile = `${tmpDir}/netlify-toolchain`
  t.true(await pathExists(tcFile))
  const tc = await pReadFile(tcFile, 'utf8')
  t.is(tc.trim(), '{"runtime":"rs"}')
})

test('Does not zip Go function files', async (t) => {
  const { files } = await zipFixture(t, 'go-simple', { length: 1 })

  t.true(files.every(({ runtime }) => runtime === 'go'))
  t.true(await pEvery(files, async ({ path }) => !path.endsWith('.zip') && (await pathExists(path))))
})

test.serial('Does not build Go functions from source if the `buildGoSource` feature flag is not enabled', async (t) => {
  shellUtilsStub.callsFake((...args) => pWriteFile(args[1][2], ''))

  const fixtureName = 'go-source-multiple'
  const { files } = await zipFixture(t, fixtureName, { length: 0 })

  t.is(files.length, 0)
  t.is(shellUtilsStub.callCount, 0)
})

test.serial('Builds Go functions from source if the `buildGoSource` feature flag is enabled', async (t) => {
  shellUtilsStub.callsFake((...args) => pWriteFile(args[1][2], ''))

  const fixtureName = 'go-source-multiple'
  const { files } = await zipFixture(t, fixtureName, {
    length: 2,
    opts: {
      featureFlags: {
        buildGoSource: true,
      },
    },
  })

  t.is(shellUtilsStub.callCount, 2)

  const { args: call1 } = shellUtilsStub.getCall(0)
  const { args: call2 } = shellUtilsStub.getCall(1)

  t.is(call1[0], 'go')
  t.is(call1[1][0], 'build')
  t.is(call1[1][1], '-o')
  t.true(call1[1][2].endsWith(`${sep}go-func-1`))
  t.is(call1[2].env.CGO_ENABLED, '0')
  t.is(call1[2].env.GOOS, 'linux')

  t.is(files[0].mainFile, join(FIXTURES_DIR, fixtureName, 'go-func-1', 'main.go'))
  t.is(files[0].name, 'go-func-1')
  t.is(files[0].runtime, 'go')

  t.is(call2[0], 'go')
  t.is(call2[1][0], 'build')
  t.is(call2[1][1], '-o')
  t.true(call2[1][2].endsWith(`${sep}go-func-2`))
  t.is(call2[2].env.CGO_ENABLED, '0')
  t.is(call2[2].env.GOOS, 'linux')

  t.is(files[1].mainFile, join(FIXTURES_DIR, fixtureName, 'go-func-2', 'go-func-2.go'))
  t.is(files[1].name, 'go-func-2')
  t.is(files[1].runtime, 'go')
})

test.serial('Adds `type: "functionsBundling"` to errors resulting from compiling Go binaries', async (t) => {
  shellUtilsStub.callsFake(() => {
    throw new Error('Fake error')
  })

  try {
    await zipFixture(t, 'go-source', {
      opts: {
        featureFlags: {
          buildGoSource: true,
        },
      },
    })

    t.fail('Expected catch block')
  } catch (error) {
    t.deepEqual(error.customErrorInfo, {
      type: 'functionsBundling',
      location: { functionName: 'go-func-1', runtime: 'go' },
    })
  }
})

test.serial(
  'Does not build Rust functions from source if the `buildRustSource` feature flag is not enabled',
  async (t) => {
    shellUtilsStub.callsFake((...args) => pWriteFile(args[1][2], ''))

    const fixtureName = 'rust-source-multiple'
    const { files } = await zipFixture(t, fixtureName, { length: 0 })

    t.is(files.length, 0)
    t.is(shellUtilsStub.callCount, 0)
  },
)

test.serial('Builds Rust functions from source if the `buildRustSource` feature flag is enabled', async (t) => {
  const targetDirectory = await tmpName({ prefix: `zip-it-test-rust-function-[name]` })
  const tmpDirectory = await tmpName({ prefix: `zip-it-test-` })

  shellUtilsStub.callsFake(async (...args) => {
    const [rootCommand, , { cwd, env: environment } = {}] = args

    if (rootCommand === 'cargo') {
      const directory = join(environment.CARGO_TARGET_DIR, args[1][2], 'release')
      const binaryPath = join(directory, 'hello')

      if (cwd.endsWith('rust-func-1')) {
        t.is(dirname(environment.CARGO_TARGET_DIR), dirname(tmpDirectory))
      }

      if (cwd.endsWith('rust-func-2')) {
        t.is(environment.CARGO_TARGET_DIR, targetDirectory.replace('[name]', 'rust-func-2'))
      }

      await makeDir(directory)

      return pWriteFile(binaryPath, '')
    }
  })

  const fixtureName = 'rust-source-multiple'
  const { files } = await zipFixture(t, fixtureName, {
    length: 2,
    opts: {
      config: {
        'rust-func-2': {
          rustTargetDirectory: targetDirectory,
        },
      },
      featureFlags: {
        buildRustSource: true,
      },
    },
  })

  t.is(files.length, 2)
  // eslint-disable-next-line no-magic-numbers
  t.is(shellUtilsStub.callCount, 4)

  const { args: call1 } = shellUtilsStub.getCall(0)
  const { args: call2 } = shellUtilsStub.getCall(1)
  const { args: call3 } = shellUtilsStub.getCall(2)
  const { args: call4 } = shellUtilsStub.getCall(3)

  t.is(call1[0], 'rustup')
  t.is(call1[1][0], 'default')
  t.is(call1[1][1], 'stable')

  t.is(call2[0], 'rustup')
  t.is(call2[1][0], 'target')
  t.is(call2[1][1], 'add')
  t.is(call2[1][2], 'x86_64-unknown-linux-musl')

  t.is(call3[0], 'cargo')
  t.is(call3[1][0], 'build')
  t.is(call3[1][1], '--target')
  t.is(call3[1][2], 'x86_64-unknown-linux-musl')

  t.is(call4[0], call3[0])
  t.is(call4[1][0], call3[1][0])
  t.is(call4[1][1], call3[1][1])
  t.is(call4[1][2], call3[1][2])

  t.is(files[0].mainFile, join(FIXTURES_DIR, fixtureName, 'rust-func-1', 'src', 'main.rs'))
  t.is(files[0].name, 'rust-func-1')
  t.is(files[0].runtime, 'rs')

  t.is(files[1].mainFile, join(FIXTURES_DIR, fixtureName, 'rust-func-2', 'src', 'main.rs'))
  t.is(files[1].name, 'rust-func-2')
  t.is(files[1].runtime, 'rs')
})

test.serial('Adds `type: "functionsBundling"` to errors resulting from compiling Rust binaries', async (t) => {
  shellUtilsStub.callsFake((...args) => {
    if (args[0] === 'cargo') {
      throw new Error('Fake error')
    }
  })

  try {
    await zipFixture(t, 'rust-source', {
      opts: {
        featureFlags: {
          buildRustSource: true,
        },
      },
    })

    t.fail('Expected catch block')
  } catch (error) {
    t.deepEqual(error.customErrorInfo, {
      type: 'functionsBundling',
      location: { functionName: 'rust-func-1', runtime: 'rs' },
    })
  }
})

test.serial('Throws an error with an informative message when the Rust toolchain is missing', async (t) => {
  shellUtilsStub.callsFake(() => {
    throw new Error('Fake error')
  })

  try {
    await zipFixture(t, 'rust-source', {
      opts: {
        featureFlags: {
          buildRustSource: true,
        },
      },
    })

    t.fail('Expected catch block')
  } catch (error) {
    t.true(error.message.startsWith('There is no Rust toolchain installed'))
    t.deepEqual(error.customErrorInfo, {
      type: 'functionsBundling',
      location: { functionName: 'rust-func-1', runtime: 'rs' },
    })
  }
})

test('Does not generate a sourcemap unless `nodeSourcemap` is set', async (t) => {
  const { tmpDir } = await zipNode(t, 'node-module-and-local-imports', {
    opts: { config: { '*': { nodeBundler: 'esbuild' } } },
  })

  t.false(await pathExists(`${tmpDir}/function.js.map`))

  const functionSource = await pReadFile(`${tmpDir}/function.js`, 'utf8')

  t.false(functionSource.includes('sourceMappingURL'))
})

if (platform !== 'win32') {
  test('Generates a sourcemap if `nodeSourcemap` is set', async (t) => {
    const { tmpDir } = await zipNode(t, 'node-module-and-local-imports', {
      opts: { config: { '*': { nodeBundler: 'esbuild', nodeSourcemap: true } } },
    })
    const sourcemap = await pReadFile(`${tmpDir}/function.js.map`, 'utf8')
    const { sourceRoot, sources } = JSON.parse(sourcemap)

    await Promise.all(
      sources.map(async (source) => {
        const absolutePath = resolve(sourceRoot, source)

        t.true(await pathExists(absolutePath))
      }),
    )
  })
}

test('Creates a manifest file with the list of created functions if the `manifest` property is supplied', async (t) => {
  const FUNCTIONS_COUNT = 6
  const { path: tmpDir } = await getTmpDir({ prefix: 'zip-it-test' })
  const manifestPath = join(tmpDir, 'manifest.json')
  const { files } = await zipNode(t, 'many-functions', {
    length: FUNCTIONS_COUNT,
    opts: {
      manifest: manifestPath,
      config: {
        five: {
          schedule: '@daily',
        },
      },
    },
  })

  const manifest = require(manifestPath)

  t.is(manifest.version, 1)
  t.is(manifest.system.arch, arch)
  t.is(manifest.system.platform, platform)
  t.is(typeof manifest.timestamp, 'number')

  manifest.functions.forEach((fn, index) => {
    const file = files[index]

    t.true(isAbsolute(fn.path))
    t.is(fn.mainFile, file.mainFile)
    t.is(fn.name, file.name)
    t.is(fn.runtime, file.runtime)
    t.is(fn.path, file.path)
    t.is(fn.schedule, fn.name === 'five' ? '@daily' : undefined)
  })
})

testMany('Correctly follows node_modules via symlink', ['bundler_esbuild', 'todo:bundler_nft'], async (options, t) => {
  const fixtureName = 'node-module-symlinks'
  const opts = merge(options, {
    basePath: join(FIXTURES_DIR, fixtureName),
  })
  const { tmpDir } = await zipNode(t, fixtureName, {
    opts,
  })

  const isEven = require(`${tmpDir}/function`)
  t.is(isEven(2), '2 is even')
})

testMany(
  'Can find Node modules in the `repositoryRoot` path, even if it is a parent directory of `basePath`',
  ['bundler_default', 'bundler_esbuild', 'bundler_nft'],
  async (options, t) => {
    const { path: tmpDir } = await getTmpDir({ prefix: 'zip-it-test' })
    const fixtureDir = join(FIXTURES_DIR, 'node-monorepo')
    const basePath = join(fixtureDir, 'packages', 'site-1', 'netlify', 'functions')
    const opts = merge(options, {
      basePath,
      config: {
        '*': {
          externalNodeModules: ['@netlify/mock-package-2'],
        },
      },
      repositoryRoot: fixtureDir,
    })
    const result = await zipFunction(`${basePath}/function-1.js`, tmpDir, opts)

    await unzipFiles([result])

    const { mock1, mock2 } = require(`${tmpDir}/function-1.js`)

    t.true(mock1)
    t.true(mock2)
  },
)

testMany(
  'Handles built-in modules imported with the `node:` prefix',
  ['bundler_default', 'bundler_default_nft', 'bundler_nft', 'bundler_esbuild', 'bundler_esbuild_zisi'],
  async (options, t, bundler) => {
    const importSyntaxIsCompiledAway = bundler.includes('esbuild')
    const zip = importSyntaxIsCompiledAway ? zipNode : zipFixture
    await zip(t, 'node-force-builtin-esm', {
      opts: options,
    })
  },
)

testMany(
  'Handles built-in modules required with the `node:` prefix',
  ['bundler_default', 'bundler_default_nft', 'bundler_nft', 'bundler_esbuild', 'bundler_esbuild_zisi'],
  async (options, t) => {
    const nodePrefixIsUnderstood = semver.gte(nodeVersion, '14.18.0')
    const zip = nodePrefixIsUnderstood ? zipNode : zipFixture
    await zip(t, 'node-force-builtin-cjs', {
      opts: options,
    })
  },
)

testMany(
  'Returns a `size` property with the size of each generated archive',
  ['bundler_default', 'bundler_esbuild', 'bundler_nft'],
  async (options, t) => {
    const FUNCTIONS_COUNT = 6
    const { files } = await zipNode(t, 'many-functions', {
      length: FUNCTIONS_COUNT,
      opts: options,
    })

    files.every(({ size }) => Number.isInteger(size) && size > 0)
  },
)

testMany(
  'Should surface schedule declarations on a top-level `schedule` property',
  ['bundler_default', 'bundler_default_nft', 'bundler_esbuild', 'bundler_nft'],
  async (options, t) => {
    const schedule = '* * * * *'
    const fixtureName = 'with-schedule'
    const { path: tmpDir } = await getTmpDir({ prefix: 'zip-it-test' })
    const manifestPath = join(tmpDir, 'manifest.json')
    const opts = merge(options, {
      basePath: join(FIXTURES_DIR, fixtureName),
      config: {
        '*': {
          schedule,
        },
      },
      manifest: manifestPath,
    })
    const { files } = await zipNode(t, fixtureName, { opts })

    files.every((file) => t.is(file.schedule, schedule))

    const manifest = require(manifestPath)

    manifest.functions.forEach((fn) => {
      t.is(fn.schedule, schedule)
    })
  },
)

test('Generates a sourcemap for any transpiled files when `nodeSourcemap: true`', async (t) => {
  const fixtureName = 'esm-throwing-error'
  const basePath = join(FIXTURES_DIR, fixtureName)
  const { files } = await zipFixture(t, fixtureName, {
    opts: {
      archiveFormat: 'none',
      basePath,
      config: { '*': { nodeBundler: 'nft', nodeSourcemap: true } },
      featureFlags: { nftTranspile: true },
    },
  })
  const func = require(join(files[0].path, 'function.js'))

  try {
    func.handler()

    t.fail()
  } catch (error) {
    const filePath = join(files[0].path, 'src', 'tests', 'fixtures', fixtureName, 'function.js')

    // Asserts that the line/column of the error match the position of the
    // original source file, not the transpiled one.
    t.true(error.stack.includes(`${filePath}:2:9`))
  }
})

testMany(
  'Finds in-source config declarations using the `schedule` helper',
  ['bundler_default', 'bundler_esbuild', 'bundler_nft'],
  async (options, t) => {
<<<<<<< HEAD
    const FUNCTIONS_COUNT = 6
=======
    const opts = merge(options, {
      featureFlags: {
        parseISC: true,
      },
    })
    const FUNCTIONS_COUNT = 7
>>>>>>> 1d1dc879
    const { files } = await zipFixture(t, join('in-source-config', 'functions'), {
      opts: options,
      length: FUNCTIONS_COUNT,
    })

    t.is(files.length, FUNCTIONS_COUNT)

    files.forEach((result) => {
      t.is(result.schedule, '@daily')
    })
  },
)<|MERGE_RESOLUTION|>--- conflicted
+++ resolved
@@ -2390,16 +2390,7 @@
   'Finds in-source config declarations using the `schedule` helper',
   ['bundler_default', 'bundler_esbuild', 'bundler_nft'],
   async (options, t) => {
-<<<<<<< HEAD
-    const FUNCTIONS_COUNT = 6
-=======
-    const opts = merge(options, {
-      featureFlags: {
-        parseISC: true,
-      },
-    })
     const FUNCTIONS_COUNT = 7
->>>>>>> 1d1dc879
     const { files } = await zipFixture(t, join('in-source-config', 'functions'), {
       opts: options,
       length: FUNCTIONS_COUNT,
