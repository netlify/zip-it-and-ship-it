const { readFile, chmod, symlink, unlink, rename, stat, writeFile } = require('fs')
const { tmpdir } = require('os')
const { dirname, isAbsolute, join, normalize, resolve, sep } = require('path')
const { arch, env, platform } = require('process')
const { promisify } = require('util')

const test = require('ava')
const cpy = require('cpy')
const merge = require('deepmerge')
const del = require('del')
const execa = require('execa')
const makeDir = require('make-dir')
const pathExists = require('path-exists')
const sinon = require('sinon')
const { dir: getTmpDir, tmpName } = require('tmp-promise')
const unixify = require('unixify')

// We must require this file first because we need to stub it before the main
// functions are required.
// eslint-disable-next-line import/order
const shellUtils = require('../dist/utils/shell')

const shellUtilsStub = sinon.stub(shellUtils, 'runCommand')

// eslint-disable-next-line import/order
const { zipFunction, listFunctions, listFunctionsFiles } = require('..')

const { ESBUILD_LOG_LIMIT } = require('../dist/runtimes/node/bundler')
const {
  JS_BUNDLER_ESBUILD: ESBUILD,
  JS_BUNDLER_ESBUILD_ZISI,
  JS_BUNDLER_ZISI,
<<<<<<< HEAD
=======
  JS_BUNDLER_ESBUILD,
>>>>>>> 2fbb4034
} = require('../dist/utils/consts')

const { getRequires, zipNode, zipFixture, unzipFiles, zipCheckFunctions, FIXTURES_DIR } = require('./helpers/main')
const { computeSha1 } = require('./helpers/sha')
const { makeTestMany } = require('./helpers/test_many')

const pReadFile = promisify(readFile)
const pChmod = promisify(chmod)
const pSymlink = promisify(symlink)
const pUnlink = promisify(unlink)
const pRename = promisify(rename)
const pStat = promisify(stat)
const pWriteFile = promisify(writeFile)

const EXECUTABLE_PERMISSION = 0o755

const normalizeFiles = function (fixtureDir, { name, mainFile, runtime, extension, srcFile }) {
  const mainFileA = normalize(`${fixtureDir}/${mainFile}`)
  const srcFileA = srcFile === undefined ? {} : { srcFile: normalize(`${fixtureDir}/${srcFile}`) }
  return { name, mainFile: mainFileA, runtime, extension, ...srcFileA }
}

const getZipChecksum = async function (t, bundler) {
  const {
    files: [{ path }],
  } = await zipFixture(t, 'many-dependencies', { opts: { config: { '*': { nodeBundler: bundler } } } })
  const sha1sum = computeSha1(path)
  return sha1sum
}

test.after.always(async () => {
  if (env.ZISI_KEEP_TEMP_DIRS === undefined) {
    await del(`${tmpdir()}/zip-it-test-bundler-*`, { force: true })
  }
})

test.afterEach(() => {
  shellUtilsStub.resetHistory()
})

// Convenience method for running a test for multiple variations.
const testMany = makeTestMany(test, {
  bundler_default: {
    config: { '*': { nodeBundler: undefined } },
  },
  bundler_default_parse_esbuild: {
    config: { '*': { nodeBundler: undefined } },
    featureFlags: { parseWithEsbuild: true },
  },
  bundler_esbuild: {
    config: { '*': { nodeBundler: ESBUILD } },
  },
  bundler_esbuild_zisi: {
    config: { '*': { nodeBundler: JS_BUNDLER_ESBUILD_ZISI } },
  },
})

testMany(
  'Zips Node.js function files',
  ['bundler_default', 'bundler_esbuild', 'bundler_esbuild_zisi', 'bundler_default_parse_esbuild'],
  async (options, t) => {
    const fixtureName = 'simple'
    const { files } = await zipNode(t, fixtureName, { opts: options })

    t.is(files.length, 1)
    t.is(files[0].runtime, 'js')
    t.is(files[0].mainFile, join(FIXTURES_DIR, fixtureName, 'function.js'))
  },
)

testMany(
  'Handles Node module with native bindings (buildtime marker module)',
  ['bundler_default', 'bundler_esbuild', 'bundler_esbuild_zisi', 'bundler_default_parse_esbuild'],
  async (options, t) => {
    const bundler = options.config['*'].nodeBundler
    const fixtureDir = 'node-module-native-buildtime'
    const { files, tmpDir } = await zipNode(t, fixtureDir, {
      opts: options,
    })
    const requires = await getRequires({ filePath: resolve(tmpDir, 'function.js') })
    const normalizedRequires = new Set(requires.map(unixify))

    t.is(files.length, 1)
    t.is(files[0].runtime, 'js')

    const moduleWithNodeFile = resolve(FIXTURES_DIR, `${fixtureDir}/node_modules/module-with-node-file`)
    t.true(await pathExists(`${tmpDir}/node_modules/module-with-node-file/native.node`))
    t.true(await pathExists(`${tmpDir}/node_modules/module-with-node-file/side-file.js`))
    t.true(normalizedRequires.has('module-with-node-file'))

    const moduleWithNodeGypPath = resolve(FIXTURES_DIR, `${fixtureDir}/node_modules/module-with-node-gyp`)
    t.true(await pathExists(`${tmpDir}/node_modules/module-with-node-gyp/native.node`))
    t.true(await pathExists(`${tmpDir}/node_modules/module-with-node-gyp/side-file.js`))
    t.true(normalizedRequires.has('module-with-node-gyp'))

    const moduleWithPrebuildPath = resolve(FIXTURES_DIR, `${fixtureDir}/node_modules/module-with-prebuild`)
    t.true(await pathExists(`${tmpDir}/node_modules/module-with-prebuild/native.node`))
    t.true(await pathExists(`${tmpDir}/node_modules/module-with-prebuild/side-file.js`))
    t.true(normalizedRequires.has('module-with-prebuild'))

    // We can only detect native modules when using esbuild.
    if (bundler !== undefined) {
      t.deepEqual(files[0].nativeNodeModules, {
        'module-with-node-file': { [moduleWithNodeFile]: '3.0.0' },
        'module-with-node-gyp': { [moduleWithNodeGypPath]: '1.0.0' },
        'module-with-prebuild': { [moduleWithPrebuildPath]: '2.0.0' },
      })
    }
  },
)

testMany(
  'Handles Node module with native bindings (runtime marker module)',
  ['bundler_default', 'bundler_esbuild', 'bundler_esbuild_zisi', 'bundler_default_parse_esbuild'],
  async (options, t) => {
    const bundler = options.config['*'].nodeBundler
    const fixtureDir = 'node-module-native-runtime'
    const { files, tmpDir } = await zipNode(t, fixtureDir, {
      opts: options,
    })
    const requires = await getRequires({ filePath: resolve(tmpDir, 'function.js') })
    const normalizedRequires = new Set(requires.map(unixify))
    const modulePath = resolve(FIXTURES_DIR, `${fixtureDir}/node_modules/test`)

    t.is(files.length, 1)
    t.is(files[0].runtime, 'js')
    t.true(await pathExists(`${tmpDir}/node_modules/test/native.node`))
    t.true(await pathExists(`${tmpDir}/node_modules/test/side-file.js`))
    t.true(normalizedRequires.has('test'))

    // We can only detect native modules when using esbuild.
    if (bundler !== undefined) {
      t.deepEqual(files[0].nativeNodeModules, { test: { [modulePath]: '1.0.0' } })
    }
  },
)

testMany(
  'Can require node modules',
  ['bundler_default', 'bundler_esbuild', 'bundler_esbuild_zisi', 'bundler_default_parse_esbuild'],
  async (options, t) => {
    await zipNode(t, 'local-node-module', { opts: options })
  },
)

testMany(
  'Can require deep paths in node modules',
  ['bundler_default', 'bundler_esbuild', 'bundler_esbuild_zisi', 'bundler_default_parse_esbuild'],
  async (options, t) => {
    const { tmpDir } = await zipNode(t, 'local-node-module-deep-require', {
      opts: options,
    })

    const func = require(`${tmpDir}/function.js`)

    t.deepEqual(func, { mock: { stack: 'jam' }, stack: 'jam' })
  },
)

testMany(
  'Can require Node modules with destructuring expressions',
  ['bundler_default', 'bundler_esbuild', 'bundler_esbuild_zisi', 'bundler_default_parse_esbuild'],
  async (options, t) => {
    await zipNode(t, `local-node-module-destructure-require`, {
      opts: options,
    })
  },
)

testMany(
  'Can require scoped node modules',
  ['bundler_default', 'bundler_esbuild', 'bundler_esbuild_zisi', 'bundler_default_parse_esbuild'],
  async (options, t) => {
    await zipNode(t, 'node-module-scope', { opts: options })
  },
)

testMany(
  'Can require node modules nested files',
  ['bundler_default', 'bundler_esbuild', 'bundler_esbuild_zisi', 'bundler_default_parse_esbuild'],
  async (options, t) => {
    await zipNode(t, 'node-module-path', { opts: options })
  },
)

testMany(
  'Can require dynamically generated node modules',
  ['bundler_default', 'bundler_esbuild', 'bundler_esbuild_zisi', 'bundler_default_parse_esbuild'],
  async (options, t) => {
    await zipNode(t, 'side-module', { opts: options })
  },
)

testMany(
  'Ignore some excluded node modules',
  ['bundler_default', 'bundler_esbuild', 'bundler_esbuild_zisi', 'bundler_default_parse_esbuild'],
  async (options, t) => {
    const { tmpDir } = await zipNode(t, 'node-module-excluded', { opts: options })

    t.false(await pathExists(`${tmpDir}/node_modules/aws-sdk`))

    try {
      const func = require(`${tmpDir}/function.js`)

      func()

      t.fail('Running the function should fail due to the missing module')
    } catch (error) {
      t.is(error.code, 'MODULE_NOT_FOUND')
    }
  },
)

testMany(
  'Ignore TypeScript types',
  ['bundler_default', 'bundler_esbuild', 'bundler_esbuild_zisi', 'bundler_default_parse_esbuild'],
  async (options, t) => {
    const { tmpDir } = await zipNode(t, 'node-module-typescript-types', {
      opts: options,
    })
    t.false(await pathExists(`${tmpDir}/node_modules/@types/node`))
  },
)

testMany(
  'Throws on runtime errors',
  ['bundler_default', 'bundler_esbuild', 'bundler_esbuild_zisi', 'bundler_default_parse_esbuild'],
  async (options, t) => {
    await t.throwsAsync(zipNode(t, 'node-module-error', { opts: options }))
  },
)

testMany(
  'Throws on missing dependencies',
  ['bundler_default', 'bundler_esbuild', 'bundler_esbuild_zisi', 'bundler_default_parse_esbuild'],
  async (options, t) => {
    await t.throwsAsync(zipNode(t, 'node-module-missing', { opts: options }))
  },
)

testMany(
  'Throws on missing dependencies with no optionalDependencies',
  ['bundler_default', 'bundler_esbuild', 'bundler_esbuild_zisi', 'bundler_default_parse_esbuild'],
  async (options, t) => {
    await t.throwsAsync(zipNode(t, 'node-module-missing-package', { opts: options }))
  },
)

testMany(
  'Throws on missing conditional dependencies',
  ['bundler_default', 'bundler_esbuild', 'bundler_esbuild_zisi', 'bundler_default_parse_esbuild'],
  async (options, t) => {
    await t.throwsAsync(zipNode(t, 'node-module-missing-conditional', { opts: options }))
  },
)

testMany(
  "Throws on missing dependencies' dependencies",
  ['bundler_default', 'bundler_esbuild', 'bundler_esbuild_zisi', 'bundler_default_parse_esbuild'],
  async (options, t) => {
    await t.throwsAsync(zipNode(t, 'node-module-missing-deep', { opts: options }))
  },
)

testMany(
  'Ignore missing optional dependencies',
  ['bundler_default', 'bundler_esbuild', 'bundler_esbuild_zisi', 'bundler_default_parse_esbuild'],
  async (options, t) => {
    await zipNode(t, 'node-module-missing-optional', { opts: options })
  },
)

testMany(
  'Ignore modules conditional dependencies',
  ['bundler_default', 'bundler_esbuild', 'bundler_esbuild_zisi', 'bundler_default_parse_esbuild'],
  async (options, t) => {
    await zipNode(t, 'node-module-deep-conditional', { opts: options })
  },
)

testMany(
  'Ignore missing optional peer dependencies',
  ['bundler_default', 'bundler_esbuild', 'bundler_esbuild_zisi', 'bundler_default_parse_esbuild'],
  async (options, t) => {
    await zipNode(t, 'node-module-peer-optional', { opts: options })
  },
)

testMany(
  'Throws on missing optional peer dependencies with no peer dependencies',
  ['bundler_default', 'bundler_esbuild', 'bundler_esbuild_zisi', 'bundler_default_parse_esbuild'],
  async (options, t) => {
    await t.throwsAsync(zipNode(t, 'node-module-peer-optional-none', { opts: options }))
  },
)

testMany(
  'Throws on missing non-optional peer dependencies',
  ['bundler_default', 'bundler_esbuild', 'bundler_esbuild_zisi', 'bundler_default_parse_esbuild'],
  async (options, t) => {
    await t.throwsAsync(zipNode(t, 'node-module-peer-not-optional', { opts: options }))
  },
)

testMany(
  'Resolves dependencies from .netlify/plugins/node_modules',
  ['bundler_default', 'bundler_esbuild', 'bundler_esbuild_zisi', 'bundler_default_parse_esbuild'],
  async (options, t) => {
    await zipNode(t, 'node-module-next-image', { opts: options })
  },
)

// We persist `package.json` as `package.json.txt` in git. Otherwise ESLint
// tries to load when linting sibling JavaScript files. In this test, we
// temporarily rename it to an actual `package.json`.
testMany(
  'Throws on invalid package.json',
  ['bundler_default', 'bundler_esbuild', 'bundler_esbuild_zisi', 'bundler_default_parse_esbuild'],
  async (options, t) => {
    const fixtureDir = await tmpName({ prefix: 'zip-it-test' })
    await cpy('**', `${fixtureDir}/invalid-package-json`, {
      cwd: `${FIXTURES_DIR}/invalid-package-json`,
      parents: true,
    })

    const invalidPackageJsonDir = `${fixtureDir}/invalid-package-json`
    const srcPackageJson = `${invalidPackageJsonDir}/package.json.txt`
    const distPackageJson = `${invalidPackageJsonDir}/package.json`

    await pRename(srcPackageJson, distPackageJson)
    try {
      await t.throwsAsync(zipNode(t, 'invalid-package-json', { opts: options, fixtureDir }), {
        message: /(invalid JSON|package.json:1:1: error: Expected string but found "{")/,
      })
    } finally {
      await pRename(distPackageJson, srcPackageJson)
    }
  },
)

testMany(
  'Ignore invalid require()',
  ['bundler_default', 'bundler_esbuild', 'bundler_esbuild_zisi', 'bundler_default_parse_esbuild'],
  async (options, t) => {
    await zipNode(t, 'invalid-require', { opts: options })
  },
)

testMany('Can use dynamic import() with esbuild', ['bundler_esbuild'], async (options, t) => {
  await zipNode(t, 'dynamic-import', { opts: options })
})

testMany(
  'Can require local files',
  ['bundler_default', 'bundler_esbuild', 'bundler_esbuild_zisi', 'bundler_default_parse_esbuild'],
  async (options, t) => {
    await zipNode(t, 'local-require', { opts: options })
  },
)

testMany(
  'Can bundle functions with `.js` extension using ES Modules and feature flag ON',
  ['bundler_esbuild', 'bundler_default'],
  async (options, t) => {
    const opts = merge(options, { featureFlags: { defaultEsModulesToEsbuild: true } })

    await zipNode(t, 'local-require-esm', {
      length: 3,
      opts,
    })
  },
)

testMany(
  'Can bundle functions with `.js` extension using ES Modules and feature flag OFF',
  ['bundler_esbuild', 'bundler_default'],
  async (options, t) => {
    const bundler = options.config['*'].nodeBundler

    await (bundler === undefined
      ? t.throwsAsync(
          zipNode(t, 'local-require-esm', {
            length: 3,
            opts: merge(options, { featureFlags: { defaultEsModulesToEsbuild: false } }),
          }),
        )
      : zipNode(t, 'local-require-esm', {
          length: 3,
          opts: merge(options, { featureFlags: { defaultEsModulesToEsbuild: false } }),
        }))
  },
)

testMany(
  'Can require local files deeply',
  ['bundler_default', 'bundler_esbuild', 'bundler_esbuild_zisi', 'bundler_default_parse_esbuild'],
  async (options, t) => {
    await zipNode(t, 'local-deep-require', { opts: options })
  },
)

testMany(
  'Can require local files in the parent directories',
  ['bundler_default', 'bundler_esbuild', 'bundler_esbuild_zisi', 'bundler_default_parse_esbuild'],
  async (options, t) => {
    await zipNode(t, 'local-parent-require', { opts: options })
  },
)

testMany(
  'Ignore missing critters dependency for Next.js 10',
  ['bundler_default', 'bundler_esbuild', 'bundler_esbuild_zisi', 'bundler_default_parse_esbuild'],
  async (options, t) => {
    await zipNode(t, 'node-module-next10-critters', { opts: options })
  },
)

testMany(
  'Ignore missing critters dependency for Next.js exact version 10.0.5',
  ['bundler_default', 'bundler_esbuild', 'bundler_esbuild_zisi', 'bundler_default_parse_esbuild'],
  async (options, t) => {
    await zipNode(t, 'node-module-next10-critters-exact', { opts: options })
  },
)

testMany(
  'Ignore missing critters dependency for Next.js with range ^10.0.5',
  ['bundler_default', 'bundler_esbuild', 'bundler_esbuild_zisi', 'bundler_default_parse_esbuild'],
  async (options, t) => {
    await zipNode(t, 'node-module-next10-critters-10.0.5-range', {
      opts: options,
    })
  },
)

testMany(
  "Ignore missing critters dependency for Next.js with version='latest'",
  ['bundler_default', 'bundler_esbuild', 'bundler_esbuild_zisi', 'bundler_default_parse_esbuild'],
  async (options, t) => {
    await zipNode(t, 'node-module-next10-critters-latest', { opts: options })
  },
)

// Need to create symlinks dynamically because they sometimes get lost when
// committed on Windows
if (platform !== 'win32') {
  testMany(
    'Can require symlinks',
    ['bundler_default', 'bundler_esbuild', 'bundler_esbuild_zisi', 'bundler_default_parse_esbuild'],
    async (options, t) => {
      const fixtureDir = await tmpName({ prefix: 'zip-it-test' })
      await cpy('**', `${fixtureDir}/symlinks`, {
        cwd: `${FIXTURES_DIR}/symlinks`,
        parents: true,
      })

      const symlinkDir = `${fixtureDir}/symlinks/function`
      const symlinkFile = `${symlinkDir}/file.js`
      const targetFile = `${symlinkDir}/target.js`

      if (!(await pathExists(symlinkFile))) {
        await pSymlink(targetFile, symlinkFile)
      }

      try {
        await zipNode(t, 'symlinks', { opts: options, fixtureDir })
      } finally {
        await pUnlink(symlinkFile)
      }
    },
  )
}

testMany(
  'Can target a directory with a main file with the same name',
  ['bundler_default', 'bundler_esbuild', 'bundler_esbuild_zisi', 'bundler_default_parse_esbuild'],
  async (options, t) => {
    const fixtureName = 'directory-handler'
    const { files } = await zipNode(t, fixtureName, { opts: options })

    t.is(files[0].mainFile, join(FIXTURES_DIR, fixtureName, 'function', 'function.js'))
  },
)

testMany(
  'Can target a directory with an index.js file',
  ['bundler_default', 'bundler_esbuild', 'bundler_esbuild_zisi', 'bundler_default_parse_esbuild'],
  async (options, t) => {
    const fixtureName = 'index-handler'
    const { files, tmpDir } = await zipFixture(t, fixtureName, {
      opts: options,
    })
    await unzipFiles(files)
    t.true(require(`${tmpDir}/function.js`))
    t.is(files[0].mainFile, join(FIXTURES_DIR, fixtureName, 'function', 'index.js'))
  },
)

testMany(
  'Keeps non-required files inside the target directory',
  ['bundler_default', 'bundler_esbuild', 'bundler_esbuild_zisi', 'bundler_default_parse_esbuild'],
  async (options, t) => {
    const { tmpDir } = await zipNode(t, 'keep-dir-files', { opts: options })
    t.true(await pathExists(`${tmpDir}/function.js`))
  },
)

testMany(
  'Ignores non-required node_modules inside the target directory',
  ['bundler_default', 'bundler_esbuild', 'bundler_esbuild_zisi', 'bundler_default_parse_esbuild'],
  async (options, t) => {
    const { tmpDir } = await zipNode(t, 'ignore-dir-node-modules', {
      opts: options,
    })
    t.false(await pathExists(`${tmpDir}/node_modules`))
  },
)

testMany(
  'Ignores deep non-required node_modules inside the target directory',
  ['bundler_default', 'bundler_esbuild', 'bundler_esbuild_zisi', 'bundler_default_parse_esbuild'],
  async (options, t) => {
    const { tmpDir } = await zipNode(t, 'ignore-deep-dir-node-modules', {
      opts: options,
    })
    t.false(await pathExists(`${tmpDir}/deep/node_modules`))
  },
)

testMany(
  'Works with many dependencies',
  ['bundler_default', 'bundler_esbuild', 'bundler_esbuild_zisi', 'bundler_default_parse_esbuild'],
  async (options, t) => {
    await zipNode(t, 'many-dependencies', { opts: options })
  },
)

testMany(
  'Works with many function files',
  ['bundler_default', 'bundler_esbuild', 'bundler_esbuild_zisi', 'bundler_default_parse_esbuild'],
  async (options, t) => {
    const names = new Set(['one', 'two', 'three', 'four', 'five', 'six'])
    const { files } = await zipNode(t, 'many-functions', {
      opts: options,
      length: TEST_FUNCTIONS_LENGTH,
    })

    files.forEach(({ name }) => {
      t.true(names.has(name))
    })
  },
)

const TEST_FUNCTIONS_LENGTH = 6

testMany(
  'Produces deterministic checksums',
  ['bundler_default', 'bundler_esbuild', 'bundler_esbuild_zisi', 'bundler_default_parse_esbuild'],
  async (options, t) => {
    const bundler = options.config['*'].nodeBundler
    const [checksumOne, checksumTwo] = await Promise.all([getZipChecksum(t, bundler), getZipChecksum(t, bundler)])
    t.is(checksumOne, checksumTwo)
  },
)

testMany(
  'Throws when the source folder does not exist',
  ['bundler_default', 'bundler_esbuild', 'bundler_esbuild_zisi', 'bundler_default_parse_esbuild'],
  async (options, t) => {
    await t.throwsAsync(zipNode(t, 'does-not-exist', { opts: options }), {
      message: /Functions folder does not exist/,
    })
  },
)

testMany(
  'Works even if destination folder does not exist',
  ['bundler_default', 'bundler_esbuild', 'bundler_esbuild_zisi', 'bundler_default_parse_esbuild'],
  async (options, t) => {
    await zipNode(t, 'simple', { opts: options })
  },
)

testMany(
  'Do not consider node_modules as a function file',
  ['bundler_default', 'bundler_esbuild', 'bundler_esbuild_zisi', 'bundler_default_parse_esbuild'],
  async (options, t) => {
    await zipNode(t, 'ignore-node-modules', { opts: options })
  },
)

testMany(
  'Ignore directories without a main file',
  ['bundler_default', 'bundler_esbuild', 'bundler_esbuild_zisi', 'bundler_default_parse_esbuild'],
  async (options, t) => {
    await zipNode(t, 'ignore-directories', { opts: options })
  },
)

testMany(
  'Remove useless files',
  ['bundler_default', 'bundler_esbuild', 'bundler_esbuild_zisi', 'bundler_default_parse_esbuild'],
  async (options, t) => {
    const { tmpDir } = await zipNode(t, 'useless', { opts: options })
    t.false(await pathExists(`${tmpDir}/Desktop.ini`))
  },
)

testMany(
  'Works on empty directories',
  ['bundler_default', 'bundler_esbuild', 'bundler_esbuild_zisi', 'bundler_default_parse_esbuild'],
  async (options, t) => {
    await zipNode(t, 'empty', { opts: options, length: 0 })
  },
)

testMany(
  'Works when no package.json is present',
  ['bundler_default', 'bundler_esbuild', 'bundler_esbuild_zisi', 'bundler_default_parse_esbuild'],
  async (options, t) => {
    const fixtureDir = await tmpName({ prefix: 'zip-it-test' })
    await cpy('**', `${fixtureDir}/no-package-json`, { cwd: `${FIXTURES_DIR}/no-package-json`, parents: true })
    await zipNode(t, 'no-package-json', { opts: options, length: 1, fixtureDir })
  },
)

testMany(
  'Copies already zipped files',
  ['bundler_default', 'bundler_esbuild', 'bundler_esbuild_zisi', 'bundler_default_parse_esbuild'],
  async (options, t) => {
    const tmpDir = await tmpName({ prefix: 'zip-it-test' })
    const { files } = await zipCheckFunctions(t, 'keep-zip', { tmpDir })

    t.true(files.every(({ runtime }) => runtime === 'js'))
    t.true(
      (await Promise.all(files.map(async ({ path }) => (await pReadFile(path, 'utf8')).trim() === 'test'))).every(
        Boolean,
      ),
    )
  },
)

testMany(
  'Ignore unsupported programming languages',
  ['bundler_default', 'bundler_esbuild', 'bundler_esbuild_zisi', 'bundler_default_parse_esbuild'],
  async (options, t) => {
    await zipFixture(t, 'unsupported', { length: 0, opts: options })
  },
)

testMany(
  'Can reduce parallelism',
  ['bundler_default', 'bundler_esbuild', 'bundler_esbuild_zisi', 'bundler_default_parse_esbuild'],
  async (options, t) => {
    const opts = merge(options, { parallelLimit: 1 })

    await zipNode(t, 'simple', { length: 1, opts })
  },
)

testMany(
  'Can use zipFunction()',
  ['bundler_default', 'bundler_esbuild', 'bundler_esbuild_zisi', 'bundler_default_parse_esbuild'],
  async (options, t) => {
    const bundler = options.config['*'].nodeBundler
    const { path: tmpDir } = await getTmpDir({ prefix: 'zip-it-test' })
    const mainFile = join(FIXTURES_DIR, 'simple', 'function.js')
    const result = await zipFunction(mainFile, tmpDir, options)
    const outBundlers = { [JS_BUNDLER_ESBUILD_ZISI]: ESBUILD, undefined: JS_BUNDLER_ZISI }
    const outBundler = outBundlers[bundler] || bundler

    t.is(result.name, 'function')
    t.is(result.runtime, 'js')
    t.is(result.bundler, outBundler)
    t.is(result.mainFile, mainFile)
    t.deepEqual(result.config, bundler === undefined ? {} : { nodeBundler: outBundler })
  },
)

test('Can list function main files with listFunctions()', async (t) => {
  const fixtureDir = `${FIXTURES_DIR}/list`
  const functions = await listFunctions(fixtureDir)
  t.deepEqual(
    functions,
    [
      { name: 'test', mainFile: 'test.zip', runtime: 'js', extension: '.zip' },
      { name: 'test', mainFile: 'test.js', runtime: 'js', extension: '.js' },
      { name: 'five', mainFile: 'five/index.ts', runtime: 'js', extension: '.ts' },
      { name: 'four', mainFile: 'four.js/four.js.js', runtime: 'js', extension: '.js' },
      { name: 'one', mainFile: 'one/index.js', runtime: 'js', extension: '.js' },
      { name: 'two', mainFile: 'two/two.js', runtime: 'js', extension: '.js' },
      { name: 'test', mainFile: 'test', runtime: 'go', extension: '' },
    ].map(normalizeFiles.bind(null, fixtureDir)),
  )
})

test('Can list function main files from multiple source directories with listFunctions()', async (t) => {
  const fixtureDir = `${FIXTURES_DIR}/multiple-src-directories`
  const functions = await listFunctions([
    join(fixtureDir, '.netlify', 'internal-functions'),
    join(fixtureDir, 'netlify', 'functions'),
  ])

  t.deepEqual(
    functions,
    [
      { name: 'function', mainFile: '.netlify/internal-functions/function.js', runtime: 'js', extension: '.js' },
      {
        name: 'function_internal',
        mainFile: '.netlify/internal-functions/function_internal.js',
        runtime: 'js',
        extension: '.js',
      },
      { name: 'function', mainFile: 'netlify/functions/function.js', runtime: 'js', extension: '.js' },
      { name: 'function_user', mainFile: 'netlify/functions/function_user.js', runtime: 'js', extension: '.js' },
    ].map(normalizeFiles.bind(null, fixtureDir)),
  )
})

testMany(
  'Can list all function files with listFunctionsFiles()',
  ['bundler_default', 'bundler_esbuild', 'bundler_esbuild_zisi', 'bundler_default_parse_esbuild'],
  async (options, t) => {
    const bundler = options.config['*'].nodeBundler
    const fixtureDir = `${FIXTURES_DIR}/list`
    const functions = await listFunctionsFiles(fixtureDir, options)
    t.deepEqual(
      functions,
      [
        { name: 'test', mainFile: 'test.zip', runtime: 'js', extension: '.zip', srcFile: 'test.zip' },
        { name: 'test', mainFile: 'test.js', runtime: 'js', extension: '.js', srcFile: 'test.js' },
        { name: 'five', mainFile: 'five/index.ts', runtime: 'js', extension: '.ts', srcFile: 'five/index.ts' },
        {
          name: 'four',
          mainFile: 'four.js/four.js.js',
          runtime: 'js',
          extension: '.js',
          srcFile: 'four.js/four.js.js',
        },
        { name: 'one', mainFile: 'one/index.js', runtime: 'js', extension: '.js', srcFile: 'one/index.js' },

        // The JSON file should only be present when using the legacy bundler,
        // since esbuild will inline it within the main file.
        bundler === undefined && {
          name: 'two',
          mainFile: 'two/two.js',
          runtime: 'js',
          extension: '.json',
          srcFile: 'two/three.json',
        },
        { name: 'two', mainFile: 'two/two.js', runtime: 'js', extension: '.js', srcFile: 'two/two.js' },
        { name: 'test', mainFile: 'test', runtime: 'go', extension: '', srcFile: 'test' },
      ]
        .filter(Boolean)
        .map(normalizeFiles.bind(null, fixtureDir)),
    )
  },
)

testMany(
  'Can list all function files from multiple source directorires with listFunctionsFiles()',
  ['bundler_esbuild', 'bundler_default'],
  // eslint-disable-next-line complexity
  async (options, t) => {
    const bundler = options.config['*'].nodeBundler
    const fixtureDir = `${FIXTURES_DIR}/multiple-src-directories`
    const functions = await listFunctionsFiles(
      [join(fixtureDir, '.netlify', 'internal-functions'), join(fixtureDir, 'netlify', 'functions')],
      options,
    )

    t.deepEqual(
      functions,
      [
        {
          name: 'function',
          mainFile: '.netlify/internal-functions/function.js',
          runtime: 'js',
          extension: '.js',
          srcFile: '.netlify/internal-functions/function.js',
        },

        bundler === undefined && {
          name: 'function',
          mainFile: '.netlify/internal-functions/function.js',
          runtime: 'js',
          extension: '.js',
          srcFile: 'node_modules/test/index.js',
        },

        bundler === undefined && {
          name: 'function',
          mainFile: '.netlify/internal-functions/function.js',
          runtime: 'js',
          extension: '.json',
          srcFile: 'node_modules/test/package.json',
        },

        {
          name: 'function_internal',
          mainFile: '.netlify/internal-functions/function_internal.js',
          runtime: 'js',
          extension: '.js',
          srcFile: '.netlify/internal-functions/function_internal.js',
        },

        bundler === undefined && {
          name: 'function_internal',
          mainFile: '.netlify/internal-functions/function_internal.js',
          runtime: 'js',
          extension: '.js',
          srcFile: 'node_modules/test/index.js',
        },

        bundler === undefined && {
          name: 'function_internal',
          mainFile: '.netlify/internal-functions/function_internal.js',
          runtime: 'js',
          extension: '.json',
          srcFile: 'node_modules/test/package.json',
        },

        {
          name: 'function',
          mainFile: 'netlify/functions/function.js',
          runtime: 'js',
          extension: '.js',
          srcFile: 'netlify/functions/function.js',
        },

        bundler === undefined && {
          name: 'function',
          mainFile: 'netlify/functions/function.js',
          runtime: 'js',
          extension: '.js',
          srcFile: 'node_modules/test/index.js',
        },

        bundler === undefined && {
          name: 'function',
          mainFile: 'netlify/functions/function.js',
          runtime: 'js',
          extension: '.json',
          srcFile: 'node_modules/test/package.json',
        },

        {
          name: 'function_user',
          mainFile: 'netlify/functions/function_user.js',
          runtime: 'js',
          extension: '.js',
          srcFile: 'netlify/functions/function_user.js',
        },

        bundler === undefined && {
          name: 'function_user',
          mainFile: 'netlify/functions/function_user.js',
          runtime: 'js',
          extension: '.js',
          srcFile: 'node_modules/test/index.js',
        },

        bundler === undefined && {
          name: 'function_user',
          mainFile: 'netlify/functions/function_user.js',
          runtime: 'js',
          extension: '.json',
          srcFile: 'node_modules/test/package.json',
        },
      ]
        .filter(Boolean)
        .map(normalizeFiles.bind(null, fixtureDir)),
    )
  },
)

testMany('Zips node modules', ['bundler_default'], async (options, t) => {
  await zipNode(t, 'node-module', { opts: options })
})

testMany('Include most files from node modules', ['bundler_default'], async (options, t) => {
  const { tmpDir } = await zipNode(t, 'node-module-included', { opts: options })
  const [mapExists, htmlExists] = await Promise.all([
    pathExists(`${tmpDir}/node_modules/test/test.map`),
    pathExists(`${tmpDir}/node_modules/test/test.html`),
  ])
  t.false(mapExists)
  t.true(htmlExists)
})

testMany('Throws on missing critters dependency for Next.js 9', ['bundler_default'], async (options, t) => {
  await t.throwsAsync(zipNode(t, 'node-module-next9-critters', { opts: options }))
})

testMany(
  'Includes specific Next.js dependencies when using next-on-netlify',
  ['bundler_default'],
  async (options, t) => {
    const { tmpDir } = await zipNode(t, 'node-module-next-on-netlify', {
      opts: options,
    })
    const [constantsExists, semverExists, otherExists, indexExists] = await Promise.all([
      pathExists(`${tmpDir}/node_modules/next/dist/next-server/lib/constants.js`),
      pathExists(`${tmpDir}/node_modules/next/dist/compiled/semver.js`),
      pathExists(`${tmpDir}/node_modules/next/dist/other.js`),
      pathExists(`${tmpDir}/node_modules/next/index.js`),
    ])
    t.true(constantsExists)
    t.true(semverExists)
    t.false(otherExists)
    t.false(indexExists)
  },
)

testMany(
  'Includes all Next.js dependencies when not using next-on-netlify',
  ['bundler_default'],
  async (options, t) => {
    const { tmpDir } = await zipNode(t, 'node-module-next', { opts: options })
    const [constantsExists, semverExists, otherExists, indexExists] = await Promise.all([
      pathExists(`${tmpDir}/node_modules/next/dist/next-server/lib/constants.js`),
      pathExists(`${tmpDir}/node_modules/next/dist/compiled/semver.js`),
      pathExists(`${tmpDir}/node_modules/next/dist/other.js`),
      pathExists(`${tmpDir}/node_modules/next/index.js`),
    ])
    t.true(constantsExists)
    t.true(semverExists)
    t.true(otherExists)
    t.true(indexExists)
  },
)

testMany('Inlines node modules in the bundle', ['bundler_esbuild'], async (options, t) => {
  const { tmpDir } = await zipNode(t, 'node-module-included-try-catch', {
    opts: options,
  })
  const requires = await getRequires({ filePath: resolve(tmpDir, 'function.js') })

  t.false(requires.includes('test'))
  t.false(await pathExists(`${tmpDir}/node_modules/test`))
})

testMany(
  'Does not inline node modules and includes them in a `node_modules` directory if they are defined in `externalNodeModules`',
  ['bundler_esbuild'],
  async (options, t) => {
    const opts = merge(options, {
      config: {
        function: {
          externalNodeModules: ['test'],
        },
      },
    })
    const { tmpDir } = await zipNode(t, 'node-module-included-try-catch', {
      opts,
    })
    const requires = await getRequires({ filePath: resolve(tmpDir, 'function.js') })

    t.true(requires.includes('test'))
    t.true(await pathExists(`${tmpDir}/node_modules/test`))
  },
)

testMany(
  'Does not inline node modules and excludes them from the bundle if they are defined in `ignoredNodeModules`',
  ['bundler_esbuild'],
  async (options, t) => {
    const opts = merge(options, {
      config: {
        function: {
          ignoredNodeModules: ['test'],
        },
      },
    })
    const { tmpDir } = await zipNode(t, 'node-module-included-try-catch', {
      opts,
    })
    const requires = await getRequires({ filePath: resolve(tmpDir, 'function.js') })

    t.true(requires.includes('test'))
    t.false(await pathExists(`${tmpDir}/node_modules/test`))
  },
)

testMany(
  'Include most files from node modules present in `externalNodeModules`',
  ['bundler_esbuild'],
  async (options, t) => {
    const opts = merge(options, {
      config: {
        function: {
          externalNodeModules: ['test'],
        },
      },
    })
    const { tmpDir } = await zipNode(t, 'node-module-included', {
      opts,
    })
    const [mapExists, htmlExists] = await Promise.all([
      pathExists(`${tmpDir}/node_modules/test/test.map`),
      pathExists(`${tmpDir}/node_modules/test/test.html`),
    ])
    t.false(mapExists)
    t.true(htmlExists)
  },
)

testMany(
  'Does not throw if one of the modules defined in `externalNodeModules` does not exist',
  ['bundler_esbuild'],
  async (options, t) => {
    const opts = merge(options, {
      config: {
        function: {
          externalNodeModules: ['i-do-not-exist'],
        },
      },
    })
    const { tmpDir } = await zipNode(t, 'node-module-included-try-catch', {
      opts,
    })

    t.false(await pathExists(`${tmpDir}/node_modules/i-do-not-exist`))
  },
)

testMany(
  'Exposes the main export of `node-fetch` when imported using `require()`',
  ['bundler_default', 'bundler_esbuild', 'bundler_esbuild_zisi', 'bundler_default_parse_esbuild'],
  async (options, t) => {
    const { files, tmpDir } = await zipFixture(t, 'node-fetch', { opts: options })
    await unzipFiles(files)
    t.true(typeof require(`${tmpDir}/function.js`) === 'function')
  },
)

testMany(
  '{name}/{name}.js takes precedence over {name}.js and {name}/index.js',
  ['bundler_default', 'bundler_esbuild', 'bundler_esbuild_zisi', 'bundler_default_parse_esbuild'],
  async (options, t) => {
    const { files, tmpDir } = await zipFixture(t, 'conflicting-names-1', {
      opts: options,
    })
    await unzipFiles(files)
    t.is(require(`${tmpDir}/function.js`), 'function-js-file-in-directory')
  },
)

testMany(
  '{name}/index.js takes precedence over {name}.js',
  ['bundler_default', 'bundler_esbuild', 'bundler_esbuild_zisi', 'bundler_default_parse_esbuild'],
  async (options, t) => {
    const { files, tmpDir } = await zipFixture(t, 'conflicting-names-2', {
      opts: options,
    })
    await unzipFiles(files)
    t.is(require(`${tmpDir}/function.js`), 'index-js-file-in-directory')
  },
)

testMany(
  '{name}/index.js takes precedence over {name}/index.ts',
  ['bundler_default', 'bundler_esbuild', 'bundler_esbuild_zisi', 'bundler_default_parse_esbuild'],
  async (options, t) => {
    const { files, tmpDir } = await zipFixture(t, 'conflicting-names-3', {
      opts: options,
    })
    await unzipFiles(files)
    t.is(require(`${tmpDir}/function.js`).type, 'index-js-file-in-directory')
  },
)

testMany(
  '{name}.js takes precedence over {name}.ts',
  ['bundler_default', 'bundler_esbuild', 'bundler_esbuild_zisi', 'bundler_default_parse_esbuild'],
  async (options, t) => {
    const { files, tmpDir } = await zipFixture(t, 'conflicting-names-4', {
      opts: options,
    })
    await unzipFiles(files)
    t.is(require(`${tmpDir}/function.js`).type, 'function-js-file')
  },
)

testMany(
  '{name}.js takes precedence over {name}.zip',
  ['bundler_default', 'bundler_esbuild', 'bundler_esbuild_zisi', 'bundler_default_parse_esbuild'],
  async (options, t) => {
    const { files, tmpDir } = await zipFixture(t, 'conflicting-names-5', {
      opts: options,
    })
    await unzipFiles(files)
    t.is(require(`${tmpDir}/function.js`).type, 'function-js-file')
  },
)

testMany(
  'Handles a TypeScript function ({name}.ts)',
  ['bundler_default', 'bundler_esbuild', 'bundler_esbuild_zisi', 'bundler_default_parse_esbuild'],
  async (options, t) => {
    const { files, tmpDir } = await zipFixture(t, 'node-typescript', {
      opts: options,
    })
    await unzipFiles(files)
    t.true(typeof require(`${tmpDir}/function.js`).type === 'string')
  },
)

testMany(
  'Handles a TypeScript function ({name}/{name}.ts)',
  ['bundler_default', 'bundler_esbuild', 'bundler_esbuild_zisi', 'bundler_default_parse_esbuild'],
  async (options, t) => {
    const { files, tmpDir } = await zipFixture(t, 'node-typescript-directory-1', {
      opts: options,
    })
    await unzipFiles(files)
    t.true(typeof require(`${tmpDir}/function.js`).type === 'string')
  },
)

testMany(
  'Handles a TypeScript function ({name}/index.ts)',
  ['bundler_default', 'bundler_esbuild', 'bundler_esbuild_zisi', 'bundler_default_parse_esbuild'],
  async (options, t) => {
    const { files, tmpDir } = await zipFixture(t, 'node-typescript-directory-2', {
      opts: options,
    })
    await unzipFiles(files)
    t.true(typeof require(`${tmpDir}/function.js`).type === 'string')
  },
)

testMany(
  'Handles a TypeScript function with imports',
  ['bundler_default', 'bundler_esbuild', 'bundler_esbuild_zisi', 'bundler_default_parse_esbuild'],
  async (options, t) => {
    const { files, tmpDir } = await zipFixture(t, 'node-typescript-with-imports', {
      opts: options,
    })
    await unzipFiles(files)
    t.true(typeof require(`${tmpDir}/function.js`).type === 'string')
  },
)

testMany(
  'Handles a JavaScript function ({name}.mjs, {name}/{name}.mjs, {name}/index.mjs)',
  ['bundler_esbuild', 'bundler_default'],
  async (options, t) => {
    const { files, tmpDir } = await zipFixture(t, 'node-mjs', {
      length: 3,
      opts: options,
    })

    await unzipFiles(files)

    t.is(files.length, 3)
    files.forEach((file) => {
      t.is(file.bundler, 'esbuild')
    })

    t.true(require(`${tmpDir}/func1.js`).handler())
    t.true(require(`${tmpDir}/func2.js`).handler())
    t.true(require(`${tmpDir}/func3.js`).handler())
  },
)

testMany(
  'Loads a tsconfig.json placed in the same directory as the function',
  ['bundler_default', 'bundler_esbuild', 'bundler_esbuild_zisi', 'bundler_default_parse_esbuild'],
  async (options, t) => {
    const { files, tmpDir } = await zipFixture(t, 'node-typescript-tsconfig-sibling', {
      opts: options,
    })
    await unzipFiles(files)
    t.true(require(`${tmpDir}/function.js`).value)
  },
)

testMany(
  'Loads a tsconfig.json placed in a parent directory',
  ['bundler_default', 'bundler_esbuild', 'bundler_esbuild_zisi', 'bundler_default_parse_esbuild'],
  async (options, t) => {
    const { files, tmpDir } = await zipFixture(t, 'node-typescript-tsconfig-parent/functions', {
      opts: options,
    })
    await unzipFiles(files)
    t.true(require(`${tmpDir}/function.js`).value)
  },
)

testMany(
  'Respects the target defined in the config over a `target` property defined in tsconfig',
  ['bundler_esbuild', 'bundler_default'],
  async (options, t) => {
    const { files, tmpDir } = await zipFixture(t, 'node-typescript-tsconfig-target/functions', {
      opts: options,
    })
    await unzipFiles(files)

    const result = require(`${tmpDir}/function.js`)

    // We want to assert that the `target` specified in the tsconfig file (es5)
    // was overridden by our own target. It's not easy to assert that without
    // parsing the generated file, and evem then we're subject to failures due
    // to internal changes in esbuild. The best we can do here is assert that
    // the bundling was successful and the return values are what we expect,
    // because the bundling should fail if the ES5 target is being used, since
    // esbuild can't currently transpile object destructuring down to ES5.
    t.is(result.foo, true)
    t.is(result.bar, false)
    t.deepEqual(result.others, { baz: true })
  },
)

test('Limits the amount of log lines produced by esbuild', async (t) => {
  const { path: tmpDir } = await getTmpDir({ prefix: 'zip-it-test' })
  const binaryPath = resolve(__dirname, '../dist/bin.js')
  const fixturePath = join(FIXTURES_DIR, 'esbuild-log-limit')

  try {
    await execa('node', [binaryPath, fixturePath, tmpDir, `--config.*.nodeBundler=esbuild`])

    t.fail('Bundling should have thrown')
  } catch (error) {
    const logCount = (error.stderr.match(/require\('module-\d+'\)/g) || []).length

    t.true(logCount <= ESBUILD_LOG_LIMIT)
    t.true(error.stderr.includes(`${ESBUILD_LOG_LIMIT} of 13 errors shown`))
  }
})

// We're not running this test for the `DEFAULT` bundler — not because it's not
// supported, but because the legacy bundler doesn't use any of the available
// configuration properties and therefore there is nothing we could test.
testMany(
  'Applies the configuration parameters supplied in the `config` property and returns the config in the response',
  ['bundler_esbuild'],
  async (options, t) => {
    const opts = merge(options, {
      config: {
        '*': {
          externalNodeModules: ['test-1'],
        },

        function_one: {
          externalNodeModules: ['test-3'],
        },

        'function_*': {
          externalNodeModules: ['test-2'],
        },
      },
    })
    const { files, tmpDir } = await zipNode(t, 'config-apply-1', { length: 3, opts })
    const requires = await Promise.all([
      getRequires({ filePath: resolve(tmpDir, 'another_function.js') }),
      getRequires({ filePath: resolve(tmpDir, 'function_two.js') }),
      getRequires({ filePath: resolve(tmpDir, 'function_one.js') }),
    ])

    t.deepEqual(requires[0], ['test-1'])
    t.deepEqual(requires[1], ['test-1', 'test-2'])
    t.deepEqual(requires[2], ['test-1', 'test-2', 'test-3'])

    const matches = ['another_function.zip', 'function_two.zip', 'function_one.zip'].map((zipName) =>
      // eslint-disable-next-line max-nested-callbacks
      files.find(({ path }) => path.endsWith(zipName)),
    )

    t.deepEqual(matches[0].config, { externalNodeModules: ['test-1'], nodeBundler: 'esbuild' })
    t.deepEqual(matches[1].config, { externalNodeModules: ['test-1', 'test-2'], nodeBundler: 'esbuild' })
    t.deepEqual(matches[2].config, { externalNodeModules: ['test-1', 'test-2', 'test-3'], nodeBundler: 'esbuild' })
  },
)

testMany(
  'Ignores `undefined` values when computing the configuration object for a function',
  ['bundler_esbuild'],
  async (options, t) => {
    const externalNodeModules = ['test-1', 'test-2', 'test-3']
    const opts = merge(options, {
      config: {
        '*': {
          externalNodeModules,
        },

        function_one: {
          externalNodeModules: undefined,
          nodeBundler: undefined,
        },
      },
    })
    const { files, tmpDir } = await zipNode(t, 'config-apply-1', { length: 3, opts })
    const requires = await Promise.all([
      getRequires({ filePath: resolve(tmpDir, 'another_function.js') }),
      getRequires({ filePath: resolve(tmpDir, 'function_two.js') }),
      getRequires({ filePath: resolve(tmpDir, 'function_one.js') }),
    ])

    t.deepEqual(requires[0], externalNodeModules)
    t.deepEqual(requires[1], externalNodeModules)
    t.deepEqual(requires[2], externalNodeModules)

    const matches = ['another_function.zip', 'function_two.zip', 'function_one.zip'].map((zipName) =>
      // eslint-disable-next-line max-nested-callbacks
      files.find(({ path }) => path.endsWith(zipName)),
    )

    t.deepEqual(matches[0].config, { externalNodeModules, nodeBundler: 'esbuild' })
    t.deepEqual(matches[1].config, { externalNodeModules, nodeBundler: 'esbuild' })
    t.deepEqual(matches[2].config, { externalNodeModules, nodeBundler: 'esbuild' })
  },
)

testMany(
  'Generates a directory if `archiveFormat` is set to `none`',
  ['bundler_default', 'bundler_esbuild', 'bundler_esbuild_zisi', 'bundler_default_parse_esbuild'],
  async (options, t) => {
    const opts = merge(options, {
      archiveFormat: 'none',
    })
    const { files } = await zipNode(t, 'node-module-included', {
      opts,
    })

    const functionEntry = require(`${files[0].path}/function.js`)

    t.true(functionEntry)
  },
)

testMany(
  'Includes in the bundle any paths matched by a `included_files` glob',
  ['bundler_default', 'bundler_esbuild', 'bundler_esbuild_zisi', 'bundler_default_parse_esbuild'],
  async (options, t) => {
    const fixtureName = 'included_files'
    const opts = merge(options, {
      config: {
        '*': {
          includedFiles: ['content/*', '!content/post3.md'],
          includedFilesBasePath: join(FIXTURES_DIR, fixtureName),
        },
      },
    })
    const { tmpDir } = await zipNode(t, `${fixtureName}/netlify/functions`, {
      opts,
    })

    const func = require(`${tmpDir}/func1.js`)

    const { body: body1 } = await func.handler({ queryStringParameters: { name: 'post1' } })
    const { body: body2 } = await func.handler({ queryStringParameters: { name: 'post2' } })
    const { body: body3 } = await func.handler({ queryStringParameters: { name: 'post3' } })

    t.true(body1.includes('Hello from the other side'))
    t.true(body2.includes("I must've called a thousand times"))
    t.true(body3.includes('Uh-oh'))

    t.true(await pathExists(`${tmpDir}/content/post1.md`))
    t.true(await pathExists(`${tmpDir}/content/post2.md`))
    t.false(await pathExists(`${tmpDir}/content/post3.md`))
  },
)

test('Generates a bundle for the Node runtime version specified in the `nodeVersion` config property', async (t) => {
  // Using the optional catch binding feature to assert that the bundle is
  // respecting the Node version supplied.
  // - in Node <10 we should see `try {} catch (e) {}`
  // - in Node >= 10 we should see `try {} catch {}`
  const { files: node8Files } = await zipNode(t, 'node-module-optional-catch-binding', {
    opts: { archiveFormat: 'none', config: { '*': { nodeBundler: ESBUILD, nodeVersion: '8.x' } } },
  })

  const node8Function = await pReadFile(`${node8Files[0].path}/src/function.js`, 'utf8')

  t.regex(node8Function, /catch \(\w+\) {/)

  const { files: node12Files } = await zipNode(t, 'node-module-optional-catch-binding', {
    opts: { archiveFormat: 'none', config: { '*': { nodeBundler: ESBUILD, nodeVersion: '12.x' } } },
  })

  const node12Function = await pReadFile(`${node12Files[0].path}/src/function.js`, 'utf8')

  t.regex(node12Function, /catch {/)
})

testMany(
  'Returns an `inputs` property with all the imported paths',
  ['bundler_default', 'bundler_esbuild', 'bundler_esbuild_zisi', 'bundler_default_parse_esbuild'],
  async (options, t) => {
    const fixtureName = 'node-module-and-local-imports'
    const { files, tmpDir } = await zipNode(t, fixtureName, {
      opts: options,
    })

    t.true(files[0].inputs.includes(join(FIXTURES_DIR, fixtureName, 'function.js')))
    t.true(files[0].inputs.includes(join(FIXTURES_DIR, fixtureName, 'lib', 'file1.js')))
    t.true(files[0].inputs.includes(join(FIXTURES_DIR, fixtureName, 'lib2', 'file2.js')))
    t.true(files[0].inputs.includes(join(FIXTURES_DIR, fixtureName, 'node_modules', 'test', 'index.js')))
    t.true(files[0].inputs.includes(join(FIXTURES_DIR, fixtureName, 'node_modules', 'test-child', 'index.js')))

    t.false(files[0].inputs.includes(join(FIXTURES_DIR, fixtureName, 'lib2', 'unused_file.js')))

    // Tree-shaking of node modules only happens with esbuild.
    if (files[0].bundler === 'esbuild') {
      t.false(files[0].inputs.includes(join(FIXTURES_DIR, fixtureName, 'node_modules', 'test', 'unused_file.js')))
      t.false(files[0].inputs.includes(join(FIXTURES_DIR, fixtureName, 'node_modules', 'test-child', 'unused_file.js')))
    }

    const functionEntry = require(`${tmpDir}/function.js`)

    t.true(functionEntry)
  },
)

testMany(
  'Places all user-defined files at the root of the target directory',
  ['bundler_default', 'bundler_esbuild', 'bundler_esbuild_zisi', 'bundler_default_parse_esbuild'],
  async (options, t) => {
    const fixtureName = 'base_path'
    const opts = merge(options, {
      basePath: join(FIXTURES_DIR, fixtureName),
      config: {
        '*': {
          includedFiles: ['content/*'],
        },
      },
    })
    const { tmpDir } = await zipNode(t, `${fixtureName}/netlify/functions1`, {
      opts,
    })

    const function1Entry = require(`${tmpDir}/func1.js`)

    // The function should not be on a `src/` namespace.
    t.false(unixify(function1Entry[0]).includes('/src/'))
    t.false(await pathExists(`${tmpDir}/src/func1.js`))
    t.true(await pathExists(`${tmpDir}/content/post1.md`))
    t.true(await pathExists(`${tmpDir}/content/post2.md`))
    t.true(await pathExists(`${tmpDir}/content/post3.md`))
    t.false(await pathExists(`${tmpDir}/src/content/post1.md`))
    t.false(await pathExists(`${tmpDir}/src/content/post2.md`))
    t.false(await pathExists(`${tmpDir}/src/content/post3.md`))
  },
)

testMany(
  'Places all user-defined files in a `src/` sub-directory if there is a naming conflict with the entry file',
  ['bundler_esbuild', 'bundler_default'],
  async (options, t) => {
    const fixtureName = 'base_path'
    const opts = merge(options, {
      basePath: join(FIXTURES_DIR, fixtureName),
      config: {
        '*': {
          includedFiles: ['content/*', 'func2.js'],
        },
      },
    })
    const { tmpDir } = await zipNode(t, `${fixtureName}/netlify/functions2`, {
      opts,
    })

    const function2Entry = require(`${tmpDir}/func2.js`)

    // The function should be on a `src/` namespace because there's a conflict
    // with the /func2.js path present in `includedFiles`.
    t.true(unixify(function2Entry[0]).includes('/src/'))
    t.true(await pathExists(`${tmpDir}/src/func2.js`))
    t.false(await pathExists(`${tmpDir}/content/post1.md`))
    t.false(await pathExists(`${tmpDir}/content/post2.md`))
    t.false(await pathExists(`${tmpDir}/content/post3.md`))
    t.true(await pathExists(`${tmpDir}/src/content/post1.md`))
    t.true(await pathExists(`${tmpDir}/src/content/post2.md`))
    t.true(await pathExists(`${tmpDir}/src/content/post3.md`))
  },
)

testMany(
  'Bundles functions from multiple directories when the first argument of `zipFunctions()` is an array',
  ['bundler_esbuild', 'bundler_default'],
  async (options, t) => {
    const fixtureName = 'multiple-src-directories'
    const pathInternal = `${fixtureName}/.netlify/internal-functions`
    const pathUser = `${fixtureName}/netlify/functions`
    const opts = merge(options, {
      basePath: join(FIXTURES_DIR, fixtureName),
    })
    const { files, tmpDir } = await zipNode(t, [pathInternal, pathUser], {
      length: 3,
      opts,
    })

    const functionCommon = require(`${tmpDir}/function.js`)
    const functionInternal = require(`${tmpDir}/function_internal.js`)
    const functionUser = require(`${tmpDir}/function_user.js`)

    // Functions from rightmost directories in the array take precedence.
    t.is(functionCommon, 'user')
    t.is(functionInternal, 'internal')
    t.is(functionUser, 'user')

    const functionCommonEntry = files.find(({ name }) => name === 'function')
    const functionInternalEntry = files.find(({ name }) => name === 'function_internal')
    const functionUserEntry = files.find(({ name }) => name === 'function_user')

    t.not(functionCommonEntry, undefined)
    t.not(functionInternalEntry, undefined)
    t.not(functionUserEntry, undefined)

    t.is(dirname(functionCommonEntry.mainFile), resolve(join(__dirname, 'fixtures', pathUser)))
    t.is(dirname(functionInternalEntry.mainFile), resolve(join(__dirname, 'fixtures', pathInternal)))
    t.is(dirname(functionUserEntry.mainFile), resolve(join(__dirname, 'fixtures', pathUser)))
  },
)

test('When generating a directory for a function with `archiveFormat: "none"`, it empties the directory before copying any files', async (t) => {
  const { path: tmpDir } = await getTmpDir({ prefix: 'zip-it-test' })
  const functionDirectory = join(tmpDir, 'function')

  await makeDir(functionDirectory)

  const testFilePath = join(functionDirectory, 'some-file.js')

  await pWriteFile(testFilePath, 'module.exports = true')

  await zipFunction(`${FIXTURES_DIR}/simple/function.js`, tmpDir, {
    archiveFormat: 'none',
  })

  const functionEntry = require(`${functionDirectory}/function.js`)

  t.true(functionEntry)

  await t.throwsAsync(pStat(testFilePath))
})

test('Throws an error if the `archiveFormat` property contains an invalid value`', async (t) => {
  await t.throwsAsync(
    zipNode(t, 'node-module-included', {
      opts: { archiveFormat: 'gzip' },
    }),
    { message: `Invalid archive format: gzip` },
  )
})

testMany(
  'Adds `type: "functionsBundling"` to user errors (esbuild)',
  ['bundler_default_parse_esbuild', 'bundler_esbuild'],
  async (options, t) => {
    const bundler = options.config['*'].nodeBundler

    try {
      await zipNode(t, 'node-syntax-error', {
        opts: options,
      })

      t.fail('Bundling should have thrown')
    } catch (error) {
      const { customErrorInfo } = error

      t.is(customErrorInfo.type, 'functionsBundling')
      t.is(customErrorInfo.location.bundler, bundler === JS_BUNDLER_ESBUILD ? ESBUILD : JS_BUNDLER_ZISI)
      t.is(customErrorInfo.location.functionName, 'function')
      t.is(customErrorInfo.location.runtime, 'js')
    }
  },
)

test('Returns a list of all modules with dynamic imports in a `nodeModulesWithDynamicImports` property', async (t) => {
  const fixtureName = 'node-module-dynamic-import'
  const { files } = await zipNode(t, fixtureName, {
    opts: { basePath: join(FIXTURES_DIR, fixtureName), config: { '*': { nodeBundler: ESBUILD } } },
  })

  t.is(files[0].nodeModulesWithDynamicImports.length, 2)
  t.true(files[0].nodeModulesWithDynamicImports.includes('test-two'))
  t.true(files[0].nodeModulesWithDynamicImports.includes('test-three'))
})

test('Returns an empty list of modules with dynamic imports if the modules are missing a `package.json`', async (t) => {
  const { files } = await zipNode(t, 'node-module-dynamic-import-invalid', {
    opts: { config: { '*': { nodeBundler: ESBUILD } } },
  })

  t.is(files[0].nodeModulesWithDynamicImports.length, 0)
})

test('Leaves dynamic imports untouched when the `processDynamicNodeImports` configuration property is `false`', async (t) => {
  const fixtureName = 'node-module-dynamic-import-template-literal'
  const { tmpDir } = await zipNode(t, fixtureName, {
    opts: {
      basePath: join(FIXTURES_DIR, fixtureName),
      config: { '*': { nodeBundler: ESBUILD, processDynamicNodeImports: false } },
    },
  })
  const functionSource = await pReadFile(`${tmpDir}/function.js`, 'utf8')

  /* eslint-disable no-template-curly-in-string */
  t.true(functionSource.includes('const require1 = require(`./files/${number}.js`);'))
  t.true(functionSource.includes('const require2 = require(`./files/${number}`);'))
  t.true(functionSource.includes('const require3 = require(`./files/${parent.child}`);'))
  t.true(functionSource.includes('const require4 = require(`./files/${arr[0]}`);'))
  t.true(functionSource.includes('const require5 = require(`./files/${number.length > 0 ? number : "uh-oh"}`);'))
  /* eslint-enable no-template-curly-in-string */
})

test('Adds a runtime shim and includes the files needed for dynamic imports using a template literal', async (t) => {
  const fixtureName = 'node-module-dynamic-import-template-literal'
  const { files, tmpDir } = await zipNode(t, fixtureName, {
    opts: {
      basePath: join(FIXTURES_DIR, fixtureName),
      config: { '*': { nodeBundler: ESBUILD } },
    },
  })

  const func = require(`${tmpDir}/function.js`)
  const values = func('one')
  const expectedLength = 5

  // eslint-disable-next-line unicorn/new-for-builtins
  t.deepEqual(values, Array(expectedLength).fill(true))
  t.throws(() => func('two'))
  t.is(files[0].nodeModulesWithDynamicImports.length, 0)
})

test('Leaves dynamic imports untouched when the files required to resolve the expression cannot be packaged at build time', async (t) => {
  const fixtureName = 'node-module-dynamic-import-unresolvable'
  const { tmpDir } = await zipNode(t, fixtureName, {
    opts: {
      basePath: join(FIXTURES_DIR, fixtureName),
      config: { '*': { nodeBundler: ESBUILD } },
    },
  })
  const functionSource = await pReadFile(`${tmpDir}/function.js`, 'utf8')

  t.true(functionSource.includes('const require1 = require(number)'))
  // eslint-disable-next-line no-template-curly-in-string
  t.true(functionSource.includes('const require2 = require(`${number}.json`);'))
  t.true(functionSource.includes('const require3 = require(foo(number));'))
})

test('Adds a runtime shim and includes the files needed for dynamic imports using an expression built with the `+` operator', async (t) => {
  const fixtureName = 'node-module-dynamic-import-2'
  const { tmpDir } = await zipNode(t, fixtureName, {
    opts: {
      basePath: join(FIXTURES_DIR, fixtureName),
      config: { '*': { nodeBundler: ESBUILD } },
    },
  })

  const func = require(`${tmpDir}/function.js`)

  t.deepEqual(func('en')[0], ['yes', 'no'])
  t.deepEqual(func('en')[1], ['yes', 'no'])
  t.deepEqual(func('pt')[0], ['sim', 'não'])
  t.deepEqual(func('pt')[1], ['sim', 'não'])
  t.throws(() => func('fr'))
})

test('The dynamic import runtime shim handles files in nested directories', async (t) => {
  const fixtureName = 'node-module-dynamic-import-4'
  const { tmpDir } = await zipNode(t, fixtureName, {
    opts: {
      basePath: join(FIXTURES_DIR, fixtureName),
      config: { '*': { nodeBundler: ESBUILD } },
    },
  })

  const func = require(`${tmpDir}/function.js`)

  t.deepEqual(func('en')[0], ['yes', 'no'])
  t.deepEqual(func('en')[1], ['yes', 'no'])
  t.deepEqual(func('pt')[0], ['sim', 'não'])
  t.deepEqual(func('pt')[1], ['sim', 'não'])
  t.deepEqual(func('nested/es')[0], ['sí', 'no'])
  t.deepEqual(func('nested/es')[1], ['sí', 'no'])
  t.throws(() => func('fr'))
})

test('The dynamic import runtime shim handles files in nested directories when using `archiveType: "none"`', async (t) => {
  const fixtureName = 'node-module-dynamic-import-4'
  const { tmpDir } = await zipNode(t, fixtureName, {
    opts: {
      archiveFormat: 'none',
      basePath: join(FIXTURES_DIR, fixtureName),
      config: { '*': { nodeBundler: ESBUILD } },
    },
  })

  const func = require(`${tmpDir}/function/function.js`)

  t.deepEqual(func('en')[0], ['yes', 'no'])
  t.deepEqual(func('en')[1], ['yes', 'no'])
  t.deepEqual(func('pt')[0], ['sim', 'não'])
  t.deepEqual(func('pt')[1], ['sim', 'não'])
  t.deepEqual(func('nested/es')[0], ['sí', 'no'])
  t.deepEqual(func('nested/es')[1], ['sí', 'no'])
  t.throws(() => func('fr'))
})

test('Negated files in `included_files` are excluded from the bundle even if they match a dynamic import expression', async (t) => {
  const fixtureName = 'node-module-dynamic-import-2'
  const { tmpDir } = await zipNode(t, fixtureName, {
    opts: {
      basePath: join(FIXTURES_DIR, fixtureName),
      config: { '*': { includedFiles: ['!lang/en.*'], nodeBundler: ESBUILD } },
    },
  })

  const func = require(`${tmpDir}/function.js`)

  t.deepEqual(func('pt')[0], ['sim', 'não'])
  t.deepEqual(func('pt')[1], ['sim', 'não'])
  t.throws(() => func('en'))
})

testMany(
  'Negated files in `included_files` are excluded from the bundle even if they match Node modules required in a function',
  ['bundler_default', 'bundler_default_parse_esbuild', 'bundler_esbuild'],
  async (options, t) => {
    const fixtureName = 'node-module-included-try-catch'
    const opts = merge(options, {
      basePath: join(FIXTURES_DIR, fixtureName),
      config: {
        '*': {
          externalNodeModules: ['test'],
          includedFiles: ['!node_modules/test/**'],
        },
      },
    })
    const { tmpDir } = await zipNode(t, fixtureName, { opts })

    t.true(await pathExists(`${tmpDir}/function.js`))
    t.false(await pathExists(`${tmpDir}/node_modules/test/index.js`))
  },
)

test('Creates dynamic import shims for functions with the same name and same shim contents with no naming conflicts', async (t) => {
  const FUNCTION_COUNT = 30
  const fixtureName = 'node-module-dynamic-import-3'

  const { tmpDir } = await zipNode(t, fixtureName, {
    length: FUNCTION_COUNT,
    opts: {
      basePath: join(FIXTURES_DIR, fixtureName),
      config: { '*': { nodeBundler: ESBUILD } },
    },
  })

  for (let ind = 1; ind <= FUNCTION_COUNT; ind++) {
    const func = require(`${tmpDir}/function${ind}.js`)

    t.deepEqual(func('en')[0], ['yes', 'no'])
    t.deepEqual(func('en')[1], ['yes', 'no'])
    t.deepEqual(func('pt')[0], ['sim', 'não'])
    t.deepEqual(func('pt')[1], ['sim', 'não'])
    t.throws(() => func('fr'))
  }
})

test('Creates dynamic import shims for functions using `zipFunction`', async (t) => {
  const { path: tmpDir } = await getTmpDir({ prefix: 'zip-it-test' })
  const fixtureDir = join(FIXTURES_DIR, 'node-module-dynamic-import-2')
  const result = await zipFunction(join(fixtureDir, 'function.js'), tmpDir, {
    basePath: fixtureDir,
    config: { '*': { nodeBundler: 'esbuild' } },
  })

  await unzipFiles([result])

  const func = require(`${tmpDir}/function.js`)

  t.deepEqual(func('en')[0], ['yes', 'no'])
  t.deepEqual(func('en')[1], ['yes', 'no'])
  t.deepEqual(func('pt')[0], ['sim', 'não'])
  t.deepEqual(func('pt')[1], ['sim', 'não'])
  t.throws(() => func('fr'))
})

test('Uses the default Node bundler if no configuration object is supplied', async (t) => {
  const { files, tmpDir } = await zipNode(t, 'local-node-module')
  const requires = await getRequires({ filePath: resolve(tmpDir, 'function.js') })

  t.deepEqual(requires, ['test'])
  t.is(files[0].bundler, 'zisi')
  t.deepEqual(files[0].config, {})
})

test('Zips Rust function files', async (t) => {
  const { files, tmpDir } = await zipFixture(t, 'rust-simple', { length: 1 })

  t.true(files.every(({ runtime }) => runtime === 'rs'))

  await unzipFiles(files)

  const unzippedFile = `${tmpDir}/bootstrap`
  t.true(await pathExists(unzippedFile))

  // The library we use for unzipping does not keep executable permissions.
  // https://github.com/cthackers/adm-zip/issues/86
  // However `chmod()` is not cross-platform
  if (platform === 'linux') {
    await pChmod(unzippedFile, EXECUTABLE_PERMISSION)

    const { stdout } = await execa(unzippedFile)
    t.is(stdout, 'Hello, world!')
  }

  const tcFile = `${tmpDir}/netlify-toolchain`
  t.true(await pathExists(tcFile))
  const tc = (await pReadFile(tcFile, 'utf8')).trim()
  t.is(tc, '{"runtime":"rs"}')
})

test('Does not zip Go function files', async (t) => {
  const { files } = await zipFixture(t, 'go-simple', { length: 1 })

  t.true(files.every(({ runtime }) => runtime === 'go'))
  t.true(
    (await Promise.all(files.map(async ({ path }) => !path.endsWith('.zip') && (await pathExists(path))))).every(
      Boolean,
    ),
  )
})

test.serial('Does not build Go functions from source if the `buildGoSource` feature flag is not enabled', async (t) => {
  shellUtilsStub.callsFake((...args) => pWriteFile(args[1][2], ''))

  const fixtureName = 'go-source-multiple'
  const { files } = await zipFixture(t, fixtureName, { length: 0 })

  t.is(files.length, 0)
  t.is(shellUtilsStub.callCount, 0)
})

test.serial('Builds Go functions from source if the `buildGoSource` feature flag is enabled', async (t) => {
  shellUtilsStub.callsFake((...args) => pWriteFile(args[1][2], ''))

  const fixtureName = 'go-source-multiple'
  const { files } = await zipFixture(t, fixtureName, {
    length: 2,
    opts: {
      featureFlags: {
        buildGoSource: true,
      },
    },
  })

  t.is(shellUtilsStub.callCount, 2)

  const { args: call1 } = shellUtilsStub.getCall(0)
  const { args: call2 } = shellUtilsStub.getCall(1)

  t.is(call1[0], 'go')
  t.is(call1[1][0], 'build')
  t.is(call1[1][1], '-o')
  t.true(call1[1][2].endsWith(`${sep}go-func-1`))
  t.is(call1[2].env.CGO_ENABLED, '0')
  t.is(call1[2].env.GOOS, 'linux')

  t.is(files[0].mainFile, join(FIXTURES_DIR, fixtureName, 'go-func-1', 'main.go'))
  t.is(files[0].name, 'go-func-1')
  t.is(files[0].runtime, 'go')

  t.is(call2[0], 'go')
  t.is(call2[1][0], 'build')
  t.is(call2[1][1], '-o')
  t.true(call2[1][2].endsWith(`${sep}go-func-2`))
  t.is(call2[2].env.CGO_ENABLED, '0')
  t.is(call2[2].env.GOOS, 'linux')

  t.is(files[1].mainFile, join(FIXTURES_DIR, fixtureName, 'go-func-2', 'go-func-2.go'))
  t.is(files[1].name, 'go-func-2')
  t.is(files[1].runtime, 'go')
})

test.serial('Adds `type: "functionsBundling"` to errors resulting from compiling Go binaries', async (t) => {
  shellUtilsStub.callsFake(() => {
    throw new Error('Fake error')
  })

  try {
    await zipFixture(t, 'go-source', {
      opts: {
        featureFlags: {
          buildGoSource: true,
        },
      },
    })

    t.fail('Expected catch block')
  } catch (error) {
    t.deepEqual(error.customErrorInfo, {
      type: 'functionsBundling',
      location: { functionName: 'go-func-1', runtime: 'go' },
    })
  }
})

test.serial(
  'Does not build Rust functions from source if the `buildRustSource` feature flag is not enabled',
  async (t) => {
    shellUtilsStub.callsFake((...args) => pWriteFile(args[1][2], ''))

    const fixtureName = 'rust-source-multiple'
    const { files } = await zipFixture(t, fixtureName, { length: 0 })

    t.is(files.length, 0)
    t.is(shellUtilsStub.callCount, 0)
  },
)

test.serial('Builds Rust functions from source if the `buildRustSource` feature flag is enabled', async (t) => {
  const targetDirectory = await tmpName({ prefix: `zip-it-test-rust-function-[name]` })
  const tmpDirectory = await tmpName({ prefix: `zip-it-test-` })

  shellUtilsStub.callsFake(async (...args) => {
    const [rootCommand, , { cwd, env: environment } = {}] = args

    if (rootCommand === 'cargo') {
      const directory = join(environment.CARGO_TARGET_DIR, args[1][2], 'release')
      const binaryPath = join(directory, 'hello')

      if (cwd.endsWith('rust-func-1')) {
        t.is(dirname(environment.CARGO_TARGET_DIR), dirname(tmpDirectory))
      }

      if (cwd.endsWith('rust-func-2')) {
        t.is(environment.CARGO_TARGET_DIR, targetDirectory.replace('[name]', 'rust-func-2'))
      }

      await makeDir(directory)

      return pWriteFile(binaryPath, '')
    }
  })

  const fixtureName = 'rust-source-multiple'
  const { files } = await zipFixture(t, fixtureName, {
    length: 2,
    opts: {
      config: {
        'rust-func-2': {
          rustTargetDirectory: targetDirectory,
        },
      },
      featureFlags: {
        buildRustSource: true,
      },
    },
  })

  t.is(files.length, 2)
  t.is(shellUtilsStub.callCount, 3)

  const { args: call1 } = shellUtilsStub.getCall(0)
  const { args: call2 } = shellUtilsStub.getCall(1)
  const { args: call3 } = shellUtilsStub.getCall(1)

  t.is(call1[0], 'rustup')
  t.is(call1[1][0], 'target')
  t.is(call1[1][1], 'add')
  t.is(call1[1][2], 'x86_64-unknown-linux-musl')

  t.is(call2[0], 'cargo')
  t.is(call2[1][0], 'build')
  t.is(call2[1][1], '--target')
  t.is(call2[1][2], 'x86_64-unknown-linux-musl')

  t.is(call2[0], call3[0])
  t.is(call2[1][0], call3[1][0])
  t.is(call2[1][1], call3[1][1])
  t.is(call2[1][2], call3[1][2])

  t.is(files[0].mainFile, join(FIXTURES_DIR, fixtureName, 'rust-func-1', 'src', 'main.rs'))
  t.is(files[0].name, 'rust-func-1')
  t.is(files[0].runtime, 'rs')

  t.is(files[1].mainFile, join(FIXTURES_DIR, fixtureName, 'rust-func-2', 'src', 'main.rs'))
  t.is(files[1].name, 'rust-func-2')
  t.is(files[1].runtime, 'rs')
})

test.serial('Adds `type: "functionsBundling"` to errors resulting from compiling Rust binaries', async (t) => {
  shellUtilsStub.callsFake((...args) => {
    if (args[0] === 'cargo') {
      throw new Error('Fake error')
    }
  })

  try {
    await zipFixture(t, 'rust-source', {
      opts: {
        featureFlags: {
          buildRustSource: true,
        },
      },
    })

    t.fail('Expected catch block')
  } catch (error) {
    t.deepEqual(error.customErrorInfo, {
      type: 'functionsBundling',
      location: { functionName: 'rust-func-1', runtime: 'rs' },
    })
  }
})

test.serial('Throws an error with an informative message when the Rust toolchain is missing', async (t) => {
  shellUtilsStub.callsFake(() => {
    throw new Error('Fake error')
  })

  try {
    await zipFixture(t, 'rust-source', {
      opts: {
        featureFlags: {
          buildRustSource: true,
        },
      },
    })

    t.fail('Expected catch block')
  } catch (error) {
    t.true(error.message.startsWith('There is no Rust toolchain installed'))
    t.deepEqual(error.customErrorInfo, {
      type: 'functionsBundling',
      location: { functionName: 'rust-func-1', runtime: 'rs' },
    })
  }
})

test('Does not generate a sourcemap unless `nodeSourcemap` is set', async (t) => {
  const { tmpDir } = await zipNode(t, 'node-module-and-local-imports', {
    opts: { config: { '*': { nodeBundler: ESBUILD } } },
  })

  t.false(await pathExists(`${tmpDir}/function.js.map`))

  const functionSource = await pReadFile(`${tmpDir}/function.js`, 'utf8')

  t.false(functionSource.includes('sourceMappingURL'))
})

if (platform !== 'win32') {
  test('Generates a sourcemap if `nodeSourcemap` is set', async (t) => {
    const { tmpDir } = await zipNode(t, 'node-module-and-local-imports', {
      opts: { config: { '*': { nodeBundler: ESBUILD, nodeSourcemap: true } } },
    })
    const sourcemap = await pReadFile(`${tmpDir}/function.js.map`, 'utf8')
    const { sourceRoot, sources } = JSON.parse(sourcemap)

    await Promise.all(
      sources.map(async (source) => {
        const absolutePath = resolve(sourceRoot, source)

        t.true(await pathExists(absolutePath))
      }),
    )
  })
}

test('Creates a manifest file with the list of created functions if the `manifest` property is supplied', async (t) => {
  const FUNCTIONS_COUNT = 6
  const { path: tmpDir } = await getTmpDir({ prefix: 'zip-it-test' })
  const manifestPath = join(tmpDir, 'manifest.json')
  const { files } = await zipNode(t, 'many-functions', {
    length: FUNCTIONS_COUNT,
    opts: { manifest: manifestPath },
  })

  const manifest = require(manifestPath)

  t.is(manifest.version, 1)
  t.is(manifest.system.arch, arch)
  t.is(manifest.system.platform, platform)
  t.is(typeof manifest.timestamp, 'number')

  manifest.functions.forEach((fn, index) => {
    const file = files[index]

    t.true(isAbsolute(fn.path))
    t.is(fn.mainFile, file.mainFile)
    t.is(fn.name, file.name)
    t.is(fn.runtime, file.runtime)
    t.is(fn.path, file.path)
  })
})

testMany('Correctly follows node_modules via symlink', ['bundler_esbuild'], async (options, t) => {
  const { tmpDir } = await zipNode(t, 'node-module-symlinks', {
    opts: options,
  })

  const isEven = require(`${tmpDir}/function`)
  t.is(isEven(2), '2 is even')
})<|MERGE_RESOLUTION|>--- conflicted
+++ resolved
@@ -30,10 +30,7 @@
   JS_BUNDLER_ESBUILD: ESBUILD,
   JS_BUNDLER_ESBUILD_ZISI,
   JS_BUNDLER_ZISI,
-<<<<<<< HEAD
-=======
   JS_BUNDLER_ESBUILD,
->>>>>>> 2fbb4034
 } = require('../dist/utils/consts')
 
 const { getRequires, zipNode, zipFixture, unzipFiles, zipCheckFunctions, FIXTURES_DIR } = require('./helpers/main')
