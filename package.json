{
  "name": "@netlify/zip-it-and-ship-it",
  "version": "4.3.0",
  "description": "Zip it and ship it",
  "main": "./src/main.js",
  "bin": {
    "zip-it-and-ship-it": "src/bin.js"
  },
  "files": [
    "src/**/*.js"
  ],
  "scripts": {
    "prepublishOnly": "npm ci && npm test",
    "benchmark": "./benchmarks/run.sh",
    "test": "run-s format test:dev",
    "format": "run-s format:check-fix:*",
    "format:ci": "run-s format:check:*",
    "format:check-fix:lint": "run-e format:check:lint format:fix:lint",
    "format:check:lint": "cross-env-shell eslint $npm_package_config_eslint",
    "format:fix:lint": "cross-env-shell eslint --fix $npm_package_config_eslint",
    "format:check-fix:prettier": "run-e format:check:prettier format:fix:prettier",
    "format:check:prettier": "cross-env-shell prettier --check $npm_package_config_prettier",
    "format:fix:prettier": "cross-env-shell prettier --write $npm_package_config_prettier",
    "test:dev": "ava",
    "test:ci": "nyc -r lcovonly -r text -r json ava"
  },
  "config": {
    "eslint": "--ignore-path .gitignore --cache --format=codeframe --max-warnings=0 \"{src,tests,.github}/**/*.{js,md,html}\" \"*.{js,md,html}\" \".*.{js,md,html}\"",
    "prettier": "--ignore-path .gitignore --loglevel=warn \"{src,tests,.github}/**/*.{js,md,yml,json,html}\" \"*.{js,yml,json,html}\" \".*.{js,yml,json,html}\" \"!package-lock.json\""
  },
  "eslintIgnore": [
    "benchmarks/fixtures/**"
  ],
  "husky": {
    "hooks": {
      "commit-msg": "commitlint -E HUSKY_GIT_PARAMS",
      "pre-push": "npm run format"
    }
  },
  "keywords": [
    "api",
    "bundler",
    "cli",
    "lambda",
    "lambda functions",
    "netlify",
    "static"
  ],
  "author": "Netlify, Inc",
  "license": "MIT",
  "repository": "netlify/zip-it-and-ship-it",
  "homepage": "https://github.com/netlify/zip-it-and-ship-it#README",
  "bugs": {
    "url": "https://github.com/netlify/zip-it-and-ship-it/issues"
  },
  "dependencies": {
    "@netlify/esbuild": "^0.13.4",
<<<<<<< HEAD
    "acorn": "^7.4.1",
=======
>>>>>>> d4bcaf0a
    "archiver": "^5.3.0",
    "array-flat-polyfill": "^1.0.1",
    "common-path-prefix": "^3.0.0",
    "cp-file": "^9.0.0",
    "del": "^6.0.0",
    "elf-cam": "^0.1.1",
    "end-of-stream": "^1.4.4",
    "filter-obj": "^2.0.1",
    "find-up": "^5.0.0",
    "glob": "^7.1.6",
    "junk": "^3.1.0",
    "locate-path": "^6.0.0",
    "make-dir": "^3.1.0",
    "merge-options": "^3.0.4",
    "minimatch": "^3.0.4",
    "p-map": "^4.0.0",
    "path-exists": "^4.0.0",
    "pkg-dir": "^5.0.0",
    "precinct": "^8.0.0",
    "read-package-json-fast": "^2.0.2",
    "require-package-name": "^2.0.1",
    "resolve": "^2.0.0-next.1",
    "semver": "^7.0.0",
    "unixify": "^1.0.0",
    "yargs": "^16.0.0"
  },
  "devDependencies": {
    "@netlify/eslint-config-node": "^3.1.3",
    "adm-zip": "^0.5.0",
    "ava": "^3.0.0",
    "cpy": "^8.0.0",
    "execa": "^5.0.0",
    "get-stream": "^6.0.0",
    "husky": "^4.3.8",
    "npm-run-all": "^4.1.5",
    "nyc": "^15.0.0",
    "tmp-promise": "^3.0.2"
  },
  "engines": {
    "node": ">=10.18.0"
  },
  "ava": {
    "files": [
      "tests/*.js"
    ],
    "verbose": true,
    "timeout": "2m"
  }
}<|MERGE_RESOLUTION|>--- conflicted
+++ resolved
@@ -55,10 +55,7 @@
   },
   "dependencies": {
     "@netlify/esbuild": "^0.13.4",
-<<<<<<< HEAD
     "acorn": "^7.4.1",
-=======
->>>>>>> d4bcaf0a
     "archiver": "^5.3.0",
     "array-flat-polyfill": "^1.0.1",
     "common-path-prefix": "^3.0.0",
