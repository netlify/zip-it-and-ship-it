--- conflicted
+++ resolved
@@ -54,12 +54,8 @@
     "url": "https://github.com/netlify/zip-it-and-ship-it/issues"
   },
   "dependencies": {
-<<<<<<< HEAD
-    "@netlify/esbuild": "^0.13.4",
+    "@netlify/esbuild": "^0.13.6",
     "acorn": "^7.4.1",
-=======
-    "@netlify/esbuild": "^0.13.6",
->>>>>>> 508721c3
     "archiver": "^5.3.0",
     "array-flat-polyfill": "^1.0.1",
     "common-path-prefix": "^3.0.0",
