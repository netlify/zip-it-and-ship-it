{
  "name": "@netlify/zip-it-and-ship-it",
  "version": "7.1.2",
  "description": "Zip it and ship it",
  "main": "./dist/main.js",
  "type": "module",
  "bin": {
    "zip-it-and-ship-it": "dist/bin.js"
  },
  "files": [
    "dist/**/*.js",
    "dist/**/*.d.ts"
  ],
  "scripts": {
    "prepare": "husky install node_modules/@netlify/eslint-config-node/.husky/",
    "prepublishOnly": "npm ci && npm test",
    "prepack": "npm run build",
    "build": "tsc",
    "benchmark": "./benchmarks/run.sh",
    "format": "run-s build format:check-fix:*",
    "format:ci": "run-s build format:check:*",
    "format:check-fix:lint": "run-e format:check:lint format:fix:lint",
    "format:check:lint": "cross-env-shell eslint $npm_package_config_eslint",
    "format:fix:lint": "cross-env-shell eslint --fix $npm_package_config_eslint",
    "format:check-fix:prettier": "run-e format:check:prettier format:fix:prettier",
    "format:check:prettier": "cross-env-shell prettier --check $npm_package_config_prettier",
    "format:fix:prettier": "cross-env-shell prettier --write $npm_package_config_prettier",
    "test": "run-s build format && vitest run",
    "test:dev": "vitest",
    "test:ci": "npm run build && vitest run"
  },
  "config": {
    "eslint": "--report-unused-disable-directives --ignore-path .gitignore --cache --format=codeframe --max-warnings=0 \"{src,tests,.github}/**/*.{mjs,cjs,js,mts,cts,ts,md,html}\" \"*.{cjs,mjs,js,cts,mts,ts,md,html}\" \".*.{cjs,mjs,js,cts,mts,ts,md,html}\"",
    "prettier": "--loglevel=warn \"{src,tests,.github}/**/*.{cjs,mjs,js,cts,mts,ts,md,yml,json,html}\" \"*.{cjs,mjs,js,cts,mts,ts,yml,json,html}\" \".*.{cjs,mjs,js,cts,mts,ts,yml,json,html}\" \"!package-lock.json\""
  },
  "eslintIgnore": [
    "benchmarks/fixtures/**"
  ],
  "keywords": [
    "api",
    "bundler",
    "cli",
    "lambda",
    "lambda functions",
    "netlify",
    "static"
  ],
  "author": "Netlify, Inc",
  "license": "MIT",
  "repository": "netlify/zip-it-and-ship-it",
  "homepage": "https://github.com/netlify/zip-it-and-ship-it#README",
  "bugs": {
    "url": "https://github.com/netlify/zip-it-and-ship-it/issues"
  },
  "dependencies": {
    "@babel/parser": "7.16.8",
    "@netlify/binary-info": "^1.0.0",
    "@netlify/esbuild": "0.14.39",
    "@vercel/nft": "^0.22.0",
    "archiver": "^5.3.0",
    "common-path-prefix": "^3.0.0",
    "cp-file": "^10.0.0",
    "del": "^6.0.0",
    "end-of-stream": "^1.4.4",
    "es-module-lexer": "^1.0.0",
    "execa": "^5.0.0",
    "filter-obj": "^2.0.1",
    "find-up": "^5.0.0",
    "glob": "^8.0.3",
    "is-builtin-module": "^3.1.0",
    "is-path-inside": "^3.0.3",
    "junk": "^3.1.0",
    "locate-path": "^6.0.0",
    "merge-options": "^3.0.4",
    "minimatch": "^5.0.0",
    "normalize-path": "^3.0.0",
    "p-map": "^4.0.0",
    "path-exists": "^5.0.0",
    "precinct": "^9.0.1",
    "pretty-ms": "^8.0.0",
    "read-package-json-fast": "^2.0.2",
    "require-package-name": "^2.0.1",
    "resolve": "^2.0.0-next.1",
    "semver": "^7.0.0",
    "tmp-promise": "^3.0.2",
    "toml": "^3.0.0",
    "unixify": "^1.0.0",
    "yargs": "^17.0.0"
  },
  "devDependencies": {
    "@babel/types": "^7.15.6",
    "@netlify/eslint-config-node": "^7.0.0",
    "@types/archiver": "^5.1.1",
    "@types/end-of-stream": "^1.4.1",
    "@types/node": "^14.18.32",
    "@types/normalize-path": "^3.0.0",
    "@types/resolve": "^1.20.2",
    "@types/semver": "^7.3.8",
    "@types/sinon": "^10.0.13",
    "@types/unixify": "^1.0.0",
    "@types/yargs": "^17.0.4",
    "@vitest/coverage-c8": "^0.24.3",
    "cpy": "^8.0.0",
    "deepmerge": "^4.2.2",
    "get-stream": "^6.0.0",
    "husky": "^8.0.0",
    "npm-run-all": "^4.1.5",
<<<<<<< HEAD
    "sinon": "^14.0.1",
    "sort-on": "^4.1.1",
=======
    "sort-on": "^5.0.0",
>>>>>>> 939675e0
    "source-map-support": "^0.5.21",
    "throat": "^6.0.1",
    "typescript": "^4.8.4",
    "vite": "^3.1.8",
    "vitest": "^0.24.3"
  },
  "engines": {
    "node": "^14.16.0 || >=16.0.0"
  }
}<|MERGE_RESOLUTION|>--- conflicted
+++ resolved
@@ -105,12 +105,8 @@
     "get-stream": "^6.0.0",
     "husky": "^8.0.0",
     "npm-run-all": "^4.1.5",
-<<<<<<< HEAD
     "sinon": "^14.0.1",
-    "sort-on": "^4.1.1",
-=======
     "sort-on": "^5.0.0",
->>>>>>> 939675e0
     "source-map-support": "^0.5.21",
     "throat": "^6.0.1",
     "typescript": "^4.8.4",
