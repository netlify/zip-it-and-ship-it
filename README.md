--- conflicted
+++ resolved
@@ -72,72 +72,43 @@
 
 ### Options
 
+#### config
+
+_Type_: `object`\
+_Default value_: `{}`
+
+An object matching glob-like expressions to objects containing configuration properties. Whenever a function name
+matches one of the expressions, it inherits the configuration properties.
+
+The following properties are accepted:
+
+- `externalNodeModules`
+
+  _Type_: `array<string>`\
+
+  List of Node modules to include separately inside a node_modules directory.
+
+- `ignoredNodeModules`
+
+  _Type_: `array<string>`\
+
+  List of Node modules to keep out of the bundle.
+
+- `nodeBundler`
+
+  _Type_: `string`\
+  _Default value_: `zisi`
+
+  The bundler to use when processing JavaScript functions. Possible values: `zisi`, `esbuild`, `esbuild_zisi`.
+
+  When the value is `esbuild_zisi`, `esbuild` will be used with a fallback to `zisi` in case of an error.
+
 #### parallelLimit
 
 _Type_: `number`\
 _Default value_: `5`
 
 Maximum number of Functions to bundle at the same time.
-
-#### config
-
-<<<<<<< HEAD
-_Type_: `object`\
-_Default value_: `{}`
-
-An object matching glob-like expressions to objects containing configuration properties. Whenever a function name
-matches one of the expressions, it inherits the configuration properties.
-
-The following properties are accepted:
-=======
-_Type_: `string`\
-_Default value_: `zisi`
->>>>>>> 50c82570
-
-- `externalNodeModules`
-
-  _Type_: `array<string>`\
-
-<<<<<<< HEAD
-  List of Node modules to include separately inside a node_modules directory.
-
-- `ignoredNodeModules`
-
-  _Type_: `array<string>`\
-
-  List of Node modules to keep out of the bundle.
-
-- `nodeBundler`
-
-  _Type_: `string`\
-  _Default value_: `zisi`
-
-  The bundler to use when processing JavaScript functions. Possible values: `zisi`, `esbuild`, `esbuild_zisi`.
-
-  When the value is `esbuild_zisi`, `esbuild` will be used with a fallback to `zisi` in case of an error.
-=======
-#### config
-
-_Type_: `object`\
-_Default value_: `{}`
-
-An object matching glob-like expressions to objects containing configuration properties. Whenever a function name
-matches one of the expressions, it inherits the configuration properties.
-
-The following properties are accepted:
-
-- `externalNodeModules`
-
-  _Type_: `array<string>`\
-
-  List of Node modules to include separately inside a node_modules directory.
-
-- `ignoredNodeModules`
-
-  _Type_: `array<string>`\
-
-  List of Node modules to keep out of the bundle.
->>>>>>> 50c82570
 
 ### Return value
 
