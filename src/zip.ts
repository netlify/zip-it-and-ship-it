import { promises as fs } from 'fs'
import { resolve } from 'path'

import pMap from 'p-map'

import { ArchiveFormat } from './archive.js'
import { Config } from './config.js'
import { FeatureFlags, getFlags } from './feature_flags.js'
import { FunctionSource } from './function.js'
import { createManifest } from './manifest.js'
import { getFunctionsFromPaths } from './runtimes/index.js'
import { ModuleFormat } from './runtimes/node/utils/module_format.js'
import { addArchiveSize } from './utils/archive_size.js'
import { RuntimeCache } from './utils/cache.js'
import { formatZipResult } from './utils/format_result.js'
import { listFunctionsDirectories, resolveFunctionsDirectories } from './utils/fs.js'
import { getLogger, LogFunction } from './utils/logger.js'
import { nonNullable } from './utils/non_nullable.js'
import { endTimer, roundTimerToMillisecs, startTimer } from './utils/timer.js'

interface ZipFunctionOptions {
  archiveFormat?: ArchiveFormat
  basePath?: string
  config?: Config
  featureFlags?: FeatureFlags
  repositoryRoot?: string
  zipGo?: boolean
  systemLog?: LogFunction
  debug?: boolean
}

export type ZipFunctionsOptions = ZipFunctionOptions & {
  configFileDirectories?: string[]
  manifest?: string
  parallelLimit?: number
}

const DEFAULT_PARALLEL_LIMIT = 5

// TODO: now that we have types, do we still need runtime validation?
const validateArchiveFormat = (archiveFormat: ArchiveFormat) => {
  if (!['none', 'zip'].includes(archiveFormat)) {
    throw new Error(`Invalid archive format: ${archiveFormat}`)
  }
}

// Zip `srcFolder/*` (Node.js or Go files) to `destFolder/*.zip` so it can be
// used by AWS Lambda
export const zipFunctions = async function (
  relativeSrcFolders: string | string[],
  destFolder: string,
  {
    archiveFormat = 'zip',
    basePath,
    config = {},
    configFileDirectories,
    featureFlags: inputFeatureFlags,
    manifest,
    parallelLimit = DEFAULT_PARALLEL_LIMIT,
    repositoryRoot = basePath,
    systemLog,
    debug,
  }: ZipFunctionsOptions = {},
) {
  validateArchiveFormat(archiveFormat)

<<<<<<< HEAD
  const logger = getLogger(systemLog, debug)
=======
  const cache = new RuntimeCache()
>>>>>>> 22725d7e
  const featureFlags = getFlags(inputFeatureFlags)
  const srcFolders = resolveFunctionsDirectories(relativeSrcFolders)
  const [paths] = await Promise.all([listFunctionsDirectories(srcFolders), fs.mkdir(destFolder, { recursive: true })])
  const functions = await getFunctionsFromPaths(paths, {
    cache,
    config,
    configFileDirectories,
    dedupe: true,
    featureFlags,
  })
  const results = await pMap(
    functions.values(),
    async (func) => {
      const functionFlags = {
        ...featureFlags,

        // If there's a `nodeModuleFormat` configuration property set to `esm`,
        // extend the feature flags with `zisi_pure_esm_mjs` enabled.
        ...(func.config.nodeModuleFormat === ModuleFormat.ESM ? { zisi_pure_esm_mjs: true } : {}),
      }

      const startIntervalTime = startTimer()
      const zipResult = await func.runtime.zipFunction({
        archiveFormat,
        basePath,
        cache,
        config: func.config,
        destFolder,
        extension: func.extension,
        featureFlags: functionFlags,
        filename: func.filename,
        mainFile: func.mainFile,
        name: func.name,
        repositoryRoot,
        runtime: func.runtime,
        srcDir: func.srcDir,
        srcPath: func.srcPath,
        stat: func.stat,
      })
      const durationNs = endTimer(startIntervalTime)
      const durationMs = roundTimerToMillisecs(durationNs)
      const logObject = {
        name: func.name,
        config: func.config,
        featureFlags: functionFlags,
        durationMs,
      }

      logger.system(`Function details: ${JSON.stringify(logObject, null, 2)}`)

      return { ...zipResult, mainFile: func.mainFile, name: func.name, runtime: func.runtime }
    },
    {
      concurrency: parallelLimit,
    },
  )
  const formattedResults = await Promise.all(
    results.filter(nonNullable).map(async (result) => {
      const resultWithSize = await addArchiveSize(result)

      return formatZipResult(resultWithSize)
    }),
  )

  if (manifest !== undefined) {
    await createManifest({ functions: formattedResults, path: resolve(manifest) })
  }

  return formattedResults
}

// eslint-disable-next-line max-statements
export const zipFunction = async function (
  relativeSrcPath: string,
  destFolder: string,
  {
    archiveFormat = 'zip',
    basePath,
    config: inputConfig = {},
    featureFlags: inputFeatureFlags,
    repositoryRoot = basePath,
    systemLog,
    debug,
  }: ZipFunctionOptions = {},
) {
  validateArchiveFormat(archiveFormat)

  const logger = getLogger(systemLog, debug)
  const featureFlags = getFlags(inputFeatureFlags)
  const srcPath = resolve(relativeSrcPath)
  const cache = new RuntimeCache()
  const functions = await getFunctionsFromPaths([srcPath], { cache, config: inputConfig, dedupe: true, featureFlags })

  if (functions.size === 0) {
    return
  }

  const {
    config,
    extension,
    filename,
    mainFile,
    name,
    runtime,
    srcDir,
    stat: stats,
  }: FunctionSource = functions.values().next().value

  await fs.mkdir(destFolder, { recursive: true })

  const functionFlags = {
    ...featureFlags,

    // If there's a `nodeModuleFormat` configuration property set to `esm`,
    // extend the feature flags with `zisi_pure_esm_mjs` enabled.
    ...(config.nodeModuleFormat === ModuleFormat.ESM ? { zisi_pure_esm_mjs: true } : {}),
  }
  const startIntervalTime = startTimer()
  const zipResult = await runtime.zipFunction({
    archiveFormat,
    basePath,
    cache,
    config,
    destFolder,
    extension,
    featureFlags: functionFlags,
    filename,
    mainFile,
    name,
    repositoryRoot,
    runtime,
    srcDir,
    srcPath,
    stat: stats,
  })
  const durationNs = endTimer(startIntervalTime)
  const durationMs = roundTimerToMillisecs(durationNs)
  const logObject = {
    name,
    config,
    featureFlags: functionFlags,
    durationMs,
  }

  logger.system(`Function details: ${JSON.stringify(logObject, null, 2)}`)

  return formatZipResult({ ...zipResult, mainFile, name, runtime })
}<|MERGE_RESOLUTION|>--- conflicted
+++ resolved
@@ -64,11 +64,8 @@
 ) {
   validateArchiveFormat(archiveFormat)
 
-<<<<<<< HEAD
   const logger = getLogger(systemLog, debug)
-=======
   const cache = new RuntimeCache()
->>>>>>> 22725d7e
   const featureFlags = getFlags(inputFeatureFlags)
   const srcFolders = resolveFunctionsDirectories(relativeSrcFolders)
   const [paths] = await Promise.all([listFunctionsDirectories(srcFolders), fs.mkdir(destFolder, { recursive: true })])
