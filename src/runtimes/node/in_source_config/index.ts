--- conflicted
+++ resolved
@@ -131,11 +131,7 @@
       result.methods = normalizeMethods(configExport.method, functionName)
     }
 
-<<<<<<< HEAD
-    result.routes = getRoutesFromPath(configExport.path, functionName, result.methods ?? [])
-=======
     config.routes = getRoutes(configExport.path, functionName, config.methods ?? [])
->>>>>>> dab476cb
 
     return result
   }
