import { basename, dirname, extname, join, normalize, resolve } from 'path'

import { nodeFileTrace } from '@vercel/nft'
import resolveDependency from '@vercel/nft/out/resolve-dependency.js'

import type { FunctionConfig } from '../../../../config.js'
import { FeatureFlags } from '../../../../feature_flags.js'
import type { RuntimeCache } from '../../../../utils/cache.js'
import { cachedReadFile, getPathWithExtension } from '../../../../utils/fs.js'
import { minimatch } from '../../../../utils/matching.js'
import { getBasePath } from '../../utils/base_path.js'
import { filterExcludedPaths, getPathsOfIncludedFiles } from '../../utils/included_files.js'
import { MODULE_FILE_EXTENSION, tsExtensions } from '../../utils/module_format.js'
import { getNodeSupportMatrix } from '../../utils/node_version.js'
import type { GetSrcFilesFunction, BundleFunction } from '../types.js'

import { processESM } from './es_modules.js'
import { transform, getTransformer } from './transformer.js'

const appearsToBeModuleName = (name: string) => !name.startsWith('.')

const bundle: BundleFunction = async ({
  basePath,
  cache,
  config,
  featureFlags,
  mainFile,
  name,
  pluginsModulesPath,
  repositoryRoot = basePath,
  runtimeAPIVersion,
}) => {
  const { includedFiles = [], includedFilesBasePath } = config
  const { excludePatterns, paths: includedFilePaths } = await getPathsOfIncludedFiles(
    includedFiles,
    includedFilesBasePath || basePath,
  )
  const {
    aliases,
    bundledPaths = [],
    mainFile: normalizedMainFile,
    moduleFormat,
    rewrites,
    tracedPaths,
  } = await traceFilesAndTranspile({
    basePath: repositoryRoot,
    cache,
    config,
    featureFlags,
    mainFile,
    pluginsModulesPath,
    name,
    repositoryRoot,
    runtimeAPIVersion,
  })
  const includedPaths = filterExcludedPaths(includedFilePaths, excludePatterns)
  const filteredIncludedPaths = [...filterExcludedPaths(tracedPaths, excludePatterns), ...includedPaths]
  const dirnames = filteredIncludedPaths.map((filePath) => normalize(dirname(filePath))).sort()

  // Sorting the array to make the checksum deterministic.
  const srcFiles = [...filteredIncludedPaths].sort()

  // The inputs are the union of any traced paths (included as files in the end
  // result) and any bundled paths (merged together in the bundle).
  const inputs = bundledPaths.length === 0 ? tracedPaths : [...new Set([...tracedPaths, ...bundledPaths])]

  return {
    aliases,
    basePath: getBasePath(dirnames),
    includedFiles: includedPaths,
    inputs,
    mainFile: normalizedMainFile,
    moduleFormat,
    rewrites,
    srcFiles,
  }
}

const getIgnoreFunction = (config: FunctionConfig) => {
  const nodeSupport = getNodeSupportMatrix(config.nodeVersion)

  // Paths that will be excluded from the tracing process.
  const ignore = nodeSupport.awsSDKV3 ? ['node_modules/@aws-sdk/**'] : ['node_modules/aws-sdk/**']

  return (path: string) => {
    const shouldIgnore = ignore.some((expression) => minimatch(path, expression))

    return shouldIgnore
  }
}

<<<<<<< HEAD
/**
 * Returns the module format that should be used when transpiling a TypeScript
 * file.
 */
const getTSModuleFormat = async (
  mainFile: string,
  runtimeAPIVersion: number,
  repositoryRoot?: string,
): Promise<ModuleFormat> => {
  // TODO: This check should go away. We should always respect the format from
  // the extension. We'll do this at a later stage, after we roll out the V2
  // API with no side-effects on V1 functions.
  if (runtimeAPIVersion === 2) {
    if (extname(mainFile) === MODULE_FILE_EXTENSION.MTS) {
      return MODULE_FORMAT.ESM
    }

    if (extname(mainFile) === MODULE_FILE_EXTENSION.CTS) {
      return MODULE_FORMAT.COMMONJS
    }
  }

  // At this point, we need to infer the module type from the `type` field in
  // the closest `package.json`.
  try {
    const packageJSON = await getClosestPackageJson(dirname(mainFile), repositoryRoot)

    if (packageJSON?.contents.type === 'module') {
      return MODULE_FORMAT.ESM
    }
  } catch {
    // no-op
  }

  return MODULE_FORMAT.COMMONJS
}

type TypeScriptTransformer = {
  aliases: Map<string, string>
  bundle?: boolean
  bundledPaths?: string[]
  format: ModuleFormat
  newMainFile?: string
  rewrites: Map<string, string>
}

const getTypeScriptTransformer = async (
  runtimeAPIVersion: number,
  mainFile: string,
  repositoryRoot?: string,
): Promise<TypeScriptTransformer | undefined> => {
  const isTypeScript = tsExtensions.has(extname(mainFile))

  if (!isTypeScript) {
    return
  }

  const format = await getTSModuleFormat(mainFile, runtimeAPIVersion, repositoryRoot)
  const aliases = new Map<string, string>()
  const rewrites = new Map<string, string>()
  const transformer = {
    aliases,
    format,
    rewrites,
  }

  if (runtimeAPIVersion === 2) {
    // For V2 functions, we want to emit a main file with an unambiguous
    // extension (i.e. `.cjs` or `.mjs`), so that the file is loaded with
    // the correct format regardless of what is set in `package.json`.
    const newExtension = format === MODULE_FORMAT.COMMONJS ? MODULE_FILE_EXTENSION.CJS : MODULE_FILE_EXTENSION.MJS
    const newMainFile = getPathWithExtension(mainFile, newExtension)

    return {
      ...transformer,
      bundle: true,
      bundledPaths: [],
      newMainFile,
    }
  }

  return transformer
}

=======
>>>>>>> 3c294af2
const traceFilesAndTranspile = async function ({
  basePath,
  cache,
  config,
  featureFlags,
  mainFile,
  pluginsModulesPath,
  name,
  repositoryRoot,
  runtimeAPIVersion,
}: {
  basePath?: string
  cache: RuntimeCache
  config: FunctionConfig
  featureFlags: FeatureFlags
  mainFile: string
  pluginsModulesPath?: string
  name: string
  repositoryRoot?: string
  runtimeAPIVersion: number
}) {
  const isTSFunction = tsExtensions.has(extname(mainFile))
  const transformer =
    runtimeAPIVersion === 2 || isTSFunction ? await getTransformer(runtimeAPIVersion, mainFile, repositoryRoot) : null
  const {
    fileList: dependencyPaths,
    esmFileList,
    reasons,
  } = await nodeFileTrace([mainFile], {
    // Default is 1024. Allowing double the fileIO in parallel makes nft faster, but uses a little more memory.
    fileIOConcurrency: 2048,
    base: basePath,
    cache: cache.nftCache,
    ignore: getIgnoreFunction(config),
    readFile: async (path: string) => {
      try {
<<<<<<< HEAD
        const extension = extname(path)

        if (tsExtensions.has(extension)) {
          const { bundledPaths, transpiled } = await transpileTS({
            bundle: tsTransformer?.bundle,
=======
        const isMainFile = path === mainFile

        // Transform this file if this is the main file and we're processing a
        // V2 functions (which always bundle local imports), or if this path is
        // a TypeScript file (which should only happen for V1 TS functions that
        // set the bundler to "nft").
        if ((isMainFile && transformer) || tsExtensions.has(extname(path))) {
          const { bundledPaths, transpiled } = await transform({
            bundle: transformer?.bundle,
>>>>>>> 3c294af2
            config,
            name,
            format: transformer?.format,
            path,
          })

          // If this is the main file, the final path of the compiled file may
          // have been set by the transformer. It's fine to do this, since the
          // only place where this file will be imported from is our entry file
          // and we'll know the right path to use.
          const newPath = transformer?.newMainFile ?? getPathWithExtension(path, MODULE_FILE_EXTENSION.JS)

          // Overriding the contents of the `.ts` file.
<<<<<<< HEAD
          tsTransformer?.rewrites.set(path, transpiled)
=======
          transformer?.rewrites.set(path, transpiled)
>>>>>>> 3c294af2

          // Rewriting the `.ts` path to `.js` in the bundle.
          transformer?.aliases.set(path, newPath)

          // Registering the input files that were bundled into the transpiled
          // file.
<<<<<<< HEAD
          tsTransformer?.bundledPaths?.push(...bundledPaths)
=======
          transformer?.bundledPaths?.push(...bundledPaths)
>>>>>>> 3c294af2

          return transpiled
        }

        return await cachedReadFile(cache.fileCache, path)
      } catch (error) {
        if (error.code === 'ENOENT' || error.code === 'EISDIR') {
          return null
        }

        throw error
      }
    },
    resolve: async (specifier, parent, ...args) => {
      try {
        return await resolveDependency.default(specifier, parent, ...args)
      } catch (error) {
        // If we get a `MODULE_NOT_FOUND` error for what appears to be a module
        // name, we try to resolve it a second time using `pluginsModulesPath`
        // as the base directory.
        if (error.code === 'MODULE_NOT_FOUND' && pluginsModulesPath && appearsToBeModuleName(specifier)) {
          const newParent = join(pluginsModulesPath, basename(parent))

          return await resolveDependency.default(specifier, newParent, ...args)
        }

        throw error
      }
    },
  })
  const normalizedTracedPaths = [...dependencyPaths].map((path) => (basePath ? resolve(basePath, path) : resolve(path)))

  if (transformer) {
    return {
<<<<<<< HEAD
      aliases: tsTransformer.aliases,
      bundledPaths: tsTransformer.bundledPaths,
      mainFile: tsTransformer.newMainFile ?? getPathWithExtension(mainFile, MODULE_FILE_EXTENSION.JS),
      moduleFormat: tsTransformer.format,
      rewrites: tsTransformer.rewrites,
=======
      aliases: transformer.aliases,
      bundledPaths: transformer.bundledPaths,
      mainFile: transformer.newMainFile ?? getPathWithExtension(mainFile, MODULE_FILE_EXTENSION.JS),
      moduleFormat: transformer.format,
      rewrites: transformer.rewrites,
>>>>>>> 3c294af2
      tracedPaths: normalizedTracedPaths,
    }
  }

  const { moduleFormat, rewrites } = await processESM({
    basePath,
    cache,
    config,
    esmPaths: esmFileList,
    featureFlags,
    mainFile,
    reasons,
    name,
    runtimeAPIVersion,
  })

  return {
    mainFile,
    moduleFormat,
    rewrites,
    tracedPaths: normalizedTracedPaths,
  }
}

const getSrcFiles: GetSrcFilesFunction = async function ({ basePath, config, mainFile }) {
  const { includedFiles = [], includedFilesBasePath } = config
  const { excludePatterns, paths: includedFilePaths } = await getPathsOfIncludedFiles(
    includedFiles,
    includedFilesBasePath,
  )
  const { fileList: dependencyPaths } = await nodeFileTrace([mainFile], {
    base: basePath,
    ignore: getIgnoreFunction(config),
  })
  const normalizedDependencyPaths = [...dependencyPaths].map((path) =>
    basePath ? resolve(basePath, path) : resolve(path),
  )
  const srcFiles = filterExcludedPaths(normalizedDependencyPaths, excludePatterns)
  const includedPaths = filterExcludedPaths(includedFilePaths, excludePatterns)

  return {
    srcFiles: [...srcFiles, ...includedPaths],
    includedFiles: includedPaths,
  }
}

const bundler = { bundle, getSrcFiles }

export default bundler<|MERGE_RESOLUTION|>--- conflicted
+++ resolved
@@ -89,93 +89,6 @@
   }
 }
 
-<<<<<<< HEAD
-/**
- * Returns the module format that should be used when transpiling a TypeScript
- * file.
- */
-const getTSModuleFormat = async (
-  mainFile: string,
-  runtimeAPIVersion: number,
-  repositoryRoot?: string,
-): Promise<ModuleFormat> => {
-  // TODO: This check should go away. We should always respect the format from
-  // the extension. We'll do this at a later stage, after we roll out the V2
-  // API with no side-effects on V1 functions.
-  if (runtimeAPIVersion === 2) {
-    if (extname(mainFile) === MODULE_FILE_EXTENSION.MTS) {
-      return MODULE_FORMAT.ESM
-    }
-
-    if (extname(mainFile) === MODULE_FILE_EXTENSION.CTS) {
-      return MODULE_FORMAT.COMMONJS
-    }
-  }
-
-  // At this point, we need to infer the module type from the `type` field in
-  // the closest `package.json`.
-  try {
-    const packageJSON = await getClosestPackageJson(dirname(mainFile), repositoryRoot)
-
-    if (packageJSON?.contents.type === 'module') {
-      return MODULE_FORMAT.ESM
-    }
-  } catch {
-    // no-op
-  }
-
-  return MODULE_FORMAT.COMMONJS
-}
-
-type TypeScriptTransformer = {
-  aliases: Map<string, string>
-  bundle?: boolean
-  bundledPaths?: string[]
-  format: ModuleFormat
-  newMainFile?: string
-  rewrites: Map<string, string>
-}
-
-const getTypeScriptTransformer = async (
-  runtimeAPIVersion: number,
-  mainFile: string,
-  repositoryRoot?: string,
-): Promise<TypeScriptTransformer | undefined> => {
-  const isTypeScript = tsExtensions.has(extname(mainFile))
-
-  if (!isTypeScript) {
-    return
-  }
-
-  const format = await getTSModuleFormat(mainFile, runtimeAPIVersion, repositoryRoot)
-  const aliases = new Map<string, string>()
-  const rewrites = new Map<string, string>()
-  const transformer = {
-    aliases,
-    format,
-    rewrites,
-  }
-
-  if (runtimeAPIVersion === 2) {
-    // For V2 functions, we want to emit a main file with an unambiguous
-    // extension (i.e. `.cjs` or `.mjs`), so that the file is loaded with
-    // the correct format regardless of what is set in `package.json`.
-    const newExtension = format === MODULE_FORMAT.COMMONJS ? MODULE_FILE_EXTENSION.CJS : MODULE_FILE_EXTENSION.MJS
-    const newMainFile = getPathWithExtension(mainFile, newExtension)
-
-    return {
-      ...transformer,
-      bundle: true,
-      bundledPaths: [],
-      newMainFile,
-    }
-  }
-
-  return transformer
-}
-
-=======
->>>>>>> 3c294af2
 const traceFilesAndTranspile = async function ({
   basePath,
   cache,
@@ -212,13 +125,6 @@
     ignore: getIgnoreFunction(config),
     readFile: async (path: string) => {
       try {
-<<<<<<< HEAD
-        const extension = extname(path)
-
-        if (tsExtensions.has(extension)) {
-          const { bundledPaths, transpiled } = await transpileTS({
-            bundle: tsTransformer?.bundle,
-=======
         const isMainFile = path === mainFile
 
         // Transform this file if this is the main file and we're processing a
@@ -228,7 +134,6 @@
         if ((isMainFile && transformer) || tsExtensions.has(extname(path))) {
           const { bundledPaths, transpiled } = await transform({
             bundle: transformer?.bundle,
->>>>>>> 3c294af2
             config,
             name,
             format: transformer?.format,
@@ -242,22 +147,14 @@
           const newPath = transformer?.newMainFile ?? getPathWithExtension(path, MODULE_FILE_EXTENSION.JS)
 
           // Overriding the contents of the `.ts` file.
-<<<<<<< HEAD
-          tsTransformer?.rewrites.set(path, transpiled)
-=======
           transformer?.rewrites.set(path, transpiled)
->>>>>>> 3c294af2
 
           // Rewriting the `.ts` path to `.js` in the bundle.
           transformer?.aliases.set(path, newPath)
 
           // Registering the input files that were bundled into the transpiled
           // file.
-<<<<<<< HEAD
-          tsTransformer?.bundledPaths?.push(...bundledPaths)
-=======
           transformer?.bundledPaths?.push(...bundledPaths)
->>>>>>> 3c294af2
 
           return transpiled
         }
@@ -292,19 +189,11 @@
 
   if (transformer) {
     return {
-<<<<<<< HEAD
-      aliases: tsTransformer.aliases,
-      bundledPaths: tsTransformer.bundledPaths,
-      mainFile: tsTransformer.newMainFile ?? getPathWithExtension(mainFile, MODULE_FILE_EXTENSION.JS),
-      moduleFormat: tsTransformer.format,
-      rewrites: tsTransformer.rewrites,
-=======
       aliases: transformer.aliases,
       bundledPaths: transformer.bundledPaths,
       mainFile: transformer.newMainFile ?? getPathWithExtension(mainFile, MODULE_FILE_EXTENSION.JS),
       moduleFormat: transformer.format,
       rewrites: transformer.rewrites,
->>>>>>> 3c294af2
       tracedPaths: normalizedTracedPaths,
     }
   }
