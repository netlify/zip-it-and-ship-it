--- conflicted
+++ resolved
@@ -1,20 +1,9 @@
-<<<<<<< HEAD
-import { resolve } from 'path'
-
-import { build, BuildOptions } from 'esbuild'
-=======
 import { build } from 'esbuild'
->>>>>>> 3c294af2
 
 import type { FunctionConfig } from '../../../../config.js'
 import { FunctionBundlingUserError } from '../../../../utils/error.js'
 import { RUNTIME } from '../../../runtime.js'
-<<<<<<< HEAD
-import { CJS_SHIM } from '../../utils/esm_cjs_compat.js'
-import { ModuleFormat, MODULE_FORMAT } from '../../utils/module_format.js'
-=======
 import { MODULE_FORMAT } from '../../utils/module_format.js'
->>>>>>> 3c294af2
 import { getBundlerTarget } from '../esbuild/bundler_target.js'
 import { NODE_BUNDLER } from '../types.js'
 
@@ -49,56 +38,4 @@
       bundler: NODE_BUNDLER.NFT,
     })
   }
-<<<<<<< HEAD
-}
-
-interface TranspileTSOptions {
-  bundle?: boolean
-  config: FunctionConfig
-  format?: ModuleFormat
-  name: string
-  path: string
-}
-
-export const transpileTS = async ({ bundle = false, config, format, name, path }: TranspileTSOptions) => {
-  // The version of ECMAScript to use as the build target. This will determine
-  // whether certain features are transpiled down or left untransformed.
-  const nodeTarget = getBundlerTarget(config.nodeVersion)
-  const bundleOptions: BuildOptions = {
-    bundle: false,
-  }
-
-  if (bundle) {
-    bundleOptions.bundle = true
-    bundleOptions.packages = 'external'
-
-    if (format === MODULE_FORMAT.ESM) {
-      bundleOptions.banner = { js: CJS_SHIM }
-    }
-  }
-
-  try {
-    const transpiled = await build({
-      ...bundleOptions,
-      entryPoints: [path],
-      format,
-      logLevel: 'error',
-      metafile: true,
-      platform: 'node',
-      sourcemap: Boolean(config.nodeSourcemap),
-      target: [nodeTarget],
-      write: false,
-    })
-    const bundledPaths = bundle ? Object.keys(transpiled.metafile.inputs).map((inputPath) => resolve(inputPath)) : []
-
-    return { bundledPaths, transpiled: transpiled.outputFiles[0].text }
-  } catch (error) {
-    throw FunctionBundlingUserError.addCustomErrorInfo(error, {
-      functionName: name,
-      runtime: RUNTIME.JAVASCRIPT,
-      bundler: NODE_BUNDLER.NFT,
-    })
-  }
-=======
->>>>>>> 3c294af2
 }