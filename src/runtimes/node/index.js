const { join } = require('path')

const cpFile = require('cp-file')

const { JS_BUNDLER_ESBUILD, JS_BUNDLER_ESBUILD_ZISI, JS_BUNDLER_ZISI, RUNTIME_JS } = require('../../utils/consts')

const { detectEsModule } = require('./detect_es_module')
const { findFunctionsInPaths } = require('./finder')
const { getSrcFiles } = require('./src_files')
const { zipEsbuild } = require('./zip_esbuild')
const { zipZisi } = require('./zip_zisi')

<<<<<<< HEAD
// We use ZISI as the default bundler until the next major release, with the
// exception of TypeScript files, for which the only option is esbuild.
const getDefaultBundler = async ({ extension, mainFile }) => {
  if (extension === '.ts') {
    return JS_BUNDLER_ESBUILD
  }

  const isEsModule = await detectEsModule({ mainFile })

  if (isEsModule) {
    return JS_BUNDLER_ESBUILD
  }

  return JS_BUNDLER_ZISI
}
=======
// We use ZISI as the default bundler, except for certain extensions, for which
// esbuild is the only option.
const getDefaultBundler = ({ extension }) =>
  ['.mjs', '.ts'].includes(extension) ? JS_BUNDLER_ESBUILD : JS_BUNDLER_ZISI
>>>>>>> ecb8856c

// A proxy for the `getSrcFiles` function which adds a default `bundler` using
// the `getDefaultBundler` function.
const getSrcFilesWithBundler = async (parameters) => {
  const bundler = parameters.config.nodeBundler || (await getDefaultBundler({ extension: parameters.extension }))

  return getSrcFiles({ ...parameters, bundler })
}

const zipFunction = async function ({
  archiveFormat,
  basePath,
  config = {},
  destFolder,
  extension,
  filename,
  mainFile,
  name,
  pluginsModulesPath,
  srcDir,
  srcPath,
  stat,
}) {
  // how do you construct the srcFile?
  const bundler = config.nodeBundler || (await getDefaultBundler({ extension, mainFile }))

  // If the file is a zip, we assume the function is bundled and ready to go.
  // We simply copy it to the destination path with no further processing.
  if (extension === '.zip') {
    const destPath = join(destFolder, filename)
    await cpFile(srcPath, destPath)
    return { config, path: destPath }
  }

  if (bundler === JS_BUNDLER_ZISI) {
    return zipZisi({
      archiveFormat,
      basePath,
      config,
      destFolder,
      extension,
      filename,
      mainFile,
      pluginsModulesPath,
      srcDir,
      srcPath,
      stat,
    })
  }

  return zipEsbuild({
    archiveFormat,
    basePath,
    config,
    destFolder,
    extension,
    filename,
    mainFile,
    name,
    pluginsModulesPath,
    srcDir,
    srcPath,
    stat,
  })
}

const zipWithFunctionWithFallback = async ({ config = {}, ...parameters }) => {
  // If a specific JS bundler version is specified, we'll use it.
  if (config.nodeBundler !== JS_BUNDLER_ESBUILD_ZISI) {
    return zipFunction({ ...parameters, config })
  }

  // Otherwise, we'll try to bundle with esbuild and, if that fails, fallback
  // to zisi.
  try {
    return await zipFunction({ ...parameters, config: { ...config, nodeBundler: JS_BUNDLER_ESBUILD } })
  } catch (esbuildError) {
    try {
      const data = await zipFunction({ ...parameters, config: { ...config, nodeBundler: JS_BUNDLER_ZISI } })

      return { ...data, bundlerErrors: esbuildError.errors }
    } catch (zisiError) {
      throw esbuildError
    }
  }
}

module.exports = {
  findFunctionsInPaths,
  getSrcFiles: getSrcFilesWithBundler,
  name: RUNTIME_JS,
  zipFunction: zipWithFunctionWithFallback,
}<|MERGE_RESOLUTION|>--- conflicted
+++ resolved
@@ -10,11 +10,10 @@
 const { zipEsbuild } = require('./zip_esbuild')
 const { zipZisi } = require('./zip_zisi')
 
-<<<<<<< HEAD
-// We use ZISI as the default bundler until the next major release, with the
-// exception of TypeScript files, for which the only option is esbuild.
+// We use ZISI as the default bundler, except for certain extensions, for which
+// esbuild is the only option.
 const getDefaultBundler = async ({ extension, mainFile }) => {
-  if (extension === '.ts') {
+  if (['.mjs', '.ts'].includes(extension)) {
     return JS_BUNDLER_ESBUILD
   }
 
@@ -26,12 +25,6 @@
 
   return JS_BUNDLER_ZISI
 }
-=======
-// We use ZISI as the default bundler, except for certain extensions, for which
-// esbuild is the only option.
-const getDefaultBundler = ({ extension }) =>
-  ['.mjs', '.ts'].includes(extension) ? JS_BUNDLER_ESBUILD : JS_BUNDLER_ZISI
->>>>>>> ecb8856c
 
 // A proxy for the `getSrcFiles` function which adds a default `bundler` using
 // the `getDefaultBundler` function.
