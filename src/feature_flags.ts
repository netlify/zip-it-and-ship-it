import { env } from 'process'

export const defaultFlags: Record<string, boolean> = {
  // Build Rust functions from source.
  buildRustSource: Boolean(env.NETLIFY_EXPERIMENTAL_BUILD_RUST_SOURCE),

  // Use esbuild to trace dependencies in the legacy bundler.
  parseWithEsbuild: false,

  // Use NFT as the default bundler.
  traceWithNft: false,

  // Output pure (i.e. untranspiled) ESM files when the function file has ESM
  // syntax and the parent `package.json` file has `{"type": "module"}`.
  zisi_pure_esm: false,

  // Output pure (i.e. untranspiled) ESM files when the function file has a
  // `.mjs` extension.
  zisi_pure_esm_mjs: false,

  // Load configuration from per-function JSON files.
  project_deploy_configuration_api_use_per_function_configuration_files: false,

<<<<<<< HEAD
  // Enable runtime cache for NFT
  zisi_nft_use_cache: false,

  // Raise file IO limit for NFT
  zisi_nft_higher_fileio_limit: false,
=======
  // Provide banner to esbuild which allows requires in ESM output
  zisi_esbuild_require_banner: false,
>>>>>>> a4ec3760
}

export type FeatureFlag = keyof typeof defaultFlags
export type FeatureFlags = Record<FeatureFlag, boolean>

// List of supported flags and their default value.

export const getFlags = (input: Record<string, boolean> = {}, flags = defaultFlags): FeatureFlags =>
  Object.entries(flags).reduce(
    (result, [key, defaultValue]) => ({
      ...result,
      [key]: input[key] === undefined ? defaultValue : input[key],
    }),
    {},
  )<|MERGE_RESOLUTION|>--- conflicted
+++ resolved
@@ -21,16 +21,14 @@
   // Load configuration from per-function JSON files.
   project_deploy_configuration_api_use_per_function_configuration_files: false,
 
-<<<<<<< HEAD
   // Enable runtime cache for NFT
   zisi_nft_use_cache: false,
 
   // Raise file IO limit for NFT
   zisi_nft_higher_fileio_limit: false,
-=======
+
   // Provide banner to esbuild which allows requires in ESM output
   zisi_esbuild_require_banner: false,
->>>>>>> a4ec3760
 }
 
 export type FeatureFlag = keyof typeof defaultFlags
