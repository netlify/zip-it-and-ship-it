--- conflicted
+++ resolved
@@ -22,16 +22,7 @@
 const zipFunctions = async function (
   relativeSrcFolder,
   destFolder,
-  {
-    config = {},
-    externalNodeModules = [],
-    ignoredNodeModules = [],
-<<<<<<< HEAD
-=======
-    jsBundler,
->>>>>>> 50c82570
-    parallelLimit = DEFAULT_PARALLEL_LIMIT,
-  } = {},
+  { config = {}, externalNodeModules = [], ignoredNodeModules = [], parallelLimit = DEFAULT_PARALLEL_LIMIT } = {},
 ) {
   const srcFolder = resolve(relativeSrcFolder)
   const [paths] = await Promise.all([listFunctionsDirectory(srcFolder), makeDir(destFolder)])
@@ -49,10 +40,6 @@
         externalNodeModules,
         filename: func.filename,
         ignoredNodeModules,
-<<<<<<< HEAD
-=======
-        jsBundler,
->>>>>>> 50c82570
         mainFile: func.mainFile,
         pluginsModulesPath,
         runtime: func.runtime,
@@ -70,15 +57,7 @@
   return zipped.filter(Boolean).map(formatZipResult)
 }
 
-const zipFunction = async function (
-  relativeSrcPath,
-  destFolder,
-<<<<<<< HEAD
-  { pluginsModulesPath: defaultModulesPath, skipGo = true, zipGo = !skipGo } = {},
-=======
-  { jsBundler, pluginsModulesPath: defaultModulesPath } = {},
->>>>>>> 50c82570
-) {
+const zipFunction = async function (relativeSrcPath, destFolder, { pluginsModulesPath: defaultModulesPath } = {}) {
   const srcPath = resolve(relativeSrcPath)
   const functions = await getFunctionsFromPaths([srcPath], { dedupe: true })
 
@@ -94,10 +73,6 @@
 
   const zipResult = await runtime.zipFunction({
     config,
-<<<<<<< HEAD
-=======
-    jsBundler,
->>>>>>> 50c82570
     srcPath,
     destFolder,
     mainFile,
